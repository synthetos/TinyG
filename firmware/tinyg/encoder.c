/*
 * encoder.c - encoder interface
 * This file is part of the TinyG project
 *
 * Copyright (c) 2013 Alden S. Hart, Jr.
 *
 * This file ("the software") is free software: you can redistribute it and/or modify
 * it under the terms of the GNU General Public License, version 2 as published by the
 * Free Software Foundation. You should have received a copy of the GNU General Public
 * License, version 2 along with the software.  If not, see <http://www.gnu.org/licenses/>.
 *
 * As a special exception, you may use this file as part of a software library without
 * restriction. Specifically, if other files instantiate templates or use macros or
 * inline functions from this file, or you compile this file and link it with  other
 * files to produce an executable, this file does not by itself cause the resulting
 * executable to be covered by the GNU General Public License. This exception does not
 * however invalidate any other reasons why the executable file might be covered by the
 * GNU General Public License.
 *
 * THE SOFTWARE IS DISTRIBUTED IN THE HOPE THAT IT WILL BE USEFUL, BUT WITHOUT ANY
 * WARRANTY OF ANY KIND, EXPRESS OR IMPLIED, INCLUDING BUT NOT LIMITED TO THE WARRANTIES
 * OF MERCHANTABILITY, FITNESS FOR A PARTICULAR PURPOSE AND NONINFRINGEMENT. IN NO EVENT
 * SHALL THE AUTHORS OR COPYRIGHT HOLDERS BE LIABLE FOR ANY CLAIM, DAMAGES OR OTHER
 * LIABILITY, WHETHER IN AN ACTION OF CONTRACT, TORT OR OTHERWISE, ARISING FROM, OUT OF
 * OR IN CONNECTION WITH THE SOFTWARE OR THE USE OR OTHER DEALINGS IN THE SOFTWARE.
 */

#include "tinyg.h"
#include "config.h"
#include "planner.h"
#include "stepper.h"
#include "encoder.h"
#include "kinematics.h"
#include "hardware.h"

/**** Allocate Structures ****/

enEncoders_t en;

/************************************************************************************
 **** CODE **************************************************************************
 ************************************************************************************/

/*
 * encoder_init() - initialize encoders 
 */

void encoder_init()
{
<<<<<<< HEAD
	memset(&en, 0, sizeof(en));		// clear all values, pointers and status
	en.magic_end = MAGICNUM;
	en.magic_start = MAGICNUM;
=======
	memset(&en, 0, sizeof(en));		// clear all values, pointers and status
	encoder_init_assertions();
>>>>>>> 76cf2e0c
}

/*
 * encoder_init_assertions() - initialize encoder assertions
 * encoder_test_assertions() - test assertions, return error code if violation exists
 */

void encoder_init_assertions()
{
	en.magic_end = MAGICNUM;
	en.magic_start = MAGICNUM;
}

stat_t encoder_test_assertions()
{
	if (en.magic_end   != MAGICNUM) return (STAT_ENCODER_ASSERTION_FAILURE);
	if (en.magic_start != MAGICNUM) return (STAT_ENCODER_ASSERTION_FAILURE);
	return (STAT_OK);
}

/* 
 * en_reset_encoders() - set encoder values to current initial position
 *
 *	en_reset_encoder() sets the encoder_position to match the MODEL position. 
 *	This establishes the "step grid" relative to the current machine position. 
 *	Note that encoder_position is in integer steps, so it's not an exact 
 *	representation of machine position except if the machine is at zero. 
 */

void en_reset_encoders(void)
{
	float initial_position[MOTORS];
	ik_kinematics(cm.gmx.position, initial_position);	// as steps in floating point

	for (uint8_t i=0; i<MOTORS; i++) {
		en.en[i].encoder_steps = (int32_t)round(initial_position[i]);
	}
}

/* 
 * en_read_encoder()
 *
<<<<<<< HEAD
 *	- It loads the target currently in the EXEC runtime, which is one move ahead of the 
 *	  move that was just counted. This saves the target so it can be used later for 
 *	  computing the error term for the next move.
 *
 *  - It computes the position error in steps and in MM. The MM ppsition is advisory only
 *	  as it relates to the Axis (not the Motor) and assumes a cartesian machine. Error correction
 *	  should always be performed using position_error_steps, not the position_error_float.
 *
 *	  The error term remains stable until the next time en_sample_position_error() is called
 */

void en_sample_position_error()
{
//	if (en.last_segment == false) return;	// Interlock. Should not run if flag is false.

	mp_get_runtime_target_steps(en.target_steps_next);

	for (uint8_t i=0; i<MOTORS; i++) {
		en.en[i].position_error_steps = en.en[i].position_steps - en.en[i].target_steps;
		en.en[i].position_error_advisory = (float)en.en[i].position_error_steps * st_cfg.mot[i].units_per_step;
		en.en[i].target_steps = (int32_t)round(en.target_steps_next[i]);// transfer staged target to working target
	}

//	printf("{\"en%d\":{\"steps_flt\":%0.3f,\"pos_st\":%li,\"tgt_st\":%li,\"err_st\":%li,\"err_d\":%0.5f}}\n",
//		MOTOR_2+1,
//		(double)en.en[MOTOR_2].position_steps_advisory,
//		en.en[MOTOR_2].position_steps, 
//		en.en[MOTOR_2].target_steps,
//		en.en[MOTOR_2].position_error_steps,
//		(double)en.en[MOTOR_2].position_error_advisory);

//	printf("{\"en%d\":{\"steps_flt\":%0.3f,\"pos_st\":%li,\"tgt_st\":%li,\"err_st\":%li,\"err_d\":%0.5f}}\n\n",
//		MOTOR_3+1,
//		(double)en.en[MOTOR_3].position_steps_advisory,
//		en.en[MOTOR_3].position_steps, 
//		en.en[MOTOR_3].target_steps,
//		en.en[MOTOR_3].position_error_steps,
//		(double)en.en[MOTOR_3].position_error_advisory);

}

/*
 * DIAGNOSTICS
 * en_update_position_steps_advisory() - add new incoming steps. Handy diagnostic. It's not used for anything else.
 * en_print_encoder()
 * en_print_encoders()
=======
 *	The stepper ISR count steps into steps_run(). These values are accumulated to 
 *	encoder_position during LOAD (HI interrupt level). The encoder position is 
 *	therefore always stable. But be advised: the position lags target and position
 *	valaues elsewherein the system becuase the sample is taken when the steps for 
 *	that segment are complete.
>>>>>>> 76cf2e0c
 */

float en_read_encoder(uint8_t motor)
{
	return((float)en.en[motor].encoder_steps + ENCODER_STEP_ROUNDING);
}

<<<<<<< HEAD
void en_print_encoders()
{
	en_sample_position_error();

	for (uint8_t i=0; i<MOTORS; i++) {
		printf("{\"en%d\":{\"steps_flt\":%0.3f,\"pos_st\":%li,\"tgt_st\":%li,\"err_st\":%li,\"err_d\":%0.5f}}\n",
			i+1,
			(double)en.en[i].position_steps_advisory,
			en.en[i].position_steps, 
			en.en[i].target_steps,
			en.en[i].position_error_steps,
			(double)en.en[i].position_error_advisory);
	}
}
=======
>>>>>>> 76cf2e0c

/***********************************************************************************
 * CONFIGURATION AND INTERFACE FUNCTIONS
 * Functions to get and set variables from the cfgArray table
 ***********************************************************************************/

/***********************************************************************************
 * TEXT MODE SUPPORT
 * Functions to print variables from the cfgArray table
 ***********************************************************************************/

#ifdef __TEXT_MODE

#endif // __TEXT_MODE

<|MERGE_RESOLUTION|>--- conflicted
+++ resolved
@@ -47,14 +47,8 @@
 
 void encoder_init()
 {
-<<<<<<< HEAD
-	memset(&en, 0, sizeof(en));		// clear all values, pointers and status
-	en.magic_end = MAGICNUM;
-	en.magic_start = MAGICNUM;
-=======
 	memset(&en, 0, sizeof(en));		// clear all values, pointers and status
 	encoder_init_assertions();
->>>>>>> 76cf2e0c
 }
 
 /*
@@ -97,60 +91,11 @@
 /* 
  * en_read_encoder()
  *
-<<<<<<< HEAD
- *	- It loads the target currently in the EXEC runtime, which is one move ahead of the 
- *	  move that was just counted. This saves the target so it can be used later for 
- *	  computing the error term for the next move.
- *
- *  - It computes the position error in steps and in MM. The MM ppsition is advisory only
- *	  as it relates to the Axis (not the Motor) and assumes a cartesian machine. Error correction
- *	  should always be performed using position_error_steps, not the position_error_float.
- *
- *	  The error term remains stable until the next time en_sample_position_error() is called
- */
-
-void en_sample_position_error()
-{
-//	if (en.last_segment == false) return;	// Interlock. Should not run if flag is false.
-
-	mp_get_runtime_target_steps(en.target_steps_next);
-
-	for (uint8_t i=0; i<MOTORS; i++) {
-		en.en[i].position_error_steps = en.en[i].position_steps - en.en[i].target_steps;
-		en.en[i].position_error_advisory = (float)en.en[i].position_error_steps * st_cfg.mot[i].units_per_step;
-		en.en[i].target_steps = (int32_t)round(en.target_steps_next[i]);// transfer staged target to working target
-	}
-
-//	printf("{\"en%d\":{\"steps_flt\":%0.3f,\"pos_st\":%li,\"tgt_st\":%li,\"err_st\":%li,\"err_d\":%0.5f}}\n",
-//		MOTOR_2+1,
-//		(double)en.en[MOTOR_2].position_steps_advisory,
-//		en.en[MOTOR_2].position_steps, 
-//		en.en[MOTOR_2].target_steps,
-//		en.en[MOTOR_2].position_error_steps,
-//		(double)en.en[MOTOR_2].position_error_advisory);
-
-//	printf("{\"en%d\":{\"steps_flt\":%0.3f,\"pos_st\":%li,\"tgt_st\":%li,\"err_st\":%li,\"err_d\":%0.5f}}\n\n",
-//		MOTOR_3+1,
-//		(double)en.en[MOTOR_3].position_steps_advisory,
-//		en.en[MOTOR_3].position_steps, 
-//		en.en[MOTOR_3].target_steps,
-//		en.en[MOTOR_3].position_error_steps,
-//		(double)en.en[MOTOR_3].position_error_advisory);
-
-}
-
-/*
- * DIAGNOSTICS
- * en_update_position_steps_advisory() - add new incoming steps. Handy diagnostic. It's not used for anything else.
- * en_print_encoder()
- * en_print_encoders()
-=======
  *	The stepper ISR count steps into steps_run(). These values are accumulated to 
  *	encoder_position during LOAD (HI interrupt level). The encoder position is 
  *	therefore always stable. But be advised: the position lags target and position
  *	valaues elsewherein the system becuase the sample is taken when the steps for 
  *	that segment are complete.
->>>>>>> 76cf2e0c
  */
 
 float en_read_encoder(uint8_t motor)
@@ -158,23 +103,6 @@
 	return((float)en.en[motor].encoder_steps + ENCODER_STEP_ROUNDING);
 }
 
-<<<<<<< HEAD
-void en_print_encoders()
-{
-	en_sample_position_error();
-
-	for (uint8_t i=0; i<MOTORS; i++) {
-		printf("{\"en%d\":{\"steps_flt\":%0.3f,\"pos_st\":%li,\"tgt_st\":%li,\"err_st\":%li,\"err_d\":%0.5f}}\n",
-			i+1,
-			(double)en.en[i].position_steps_advisory,
-			en.en[i].position_steps, 
-			en.en[i].target_steps,
-			en.en[i].position_error_steps,
-			(double)en.en[i].position_error_advisory);
-	}
-}
-=======
->>>>>>> 76cf2e0c
 
 /***********************************************************************************
  * CONFIGURATION AND INTERFACE FUNCTIONS
@@ -189,4 +117,3 @@
 #ifdef __TEXT_MODE
 
 #endif // __TEXT_MODE
-
