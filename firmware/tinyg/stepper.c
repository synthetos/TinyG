/*
 * stepper.c - stepper motor controls
 * This file is part of the TinyG project
<<<<<<< HEAD
 *
 * Copyright (c) 2010 - 2013 Alden S. Hart, Jr.
 * Copyright (c) 2013 Robert Giseburt
 *
 * This file ("the software") is free software: you can redistribute it and/or modify
 * it under the terms of the GNU General Public License, version 2 as published by the
 * Free Software Foundation. You should have received a copy of the GNU General Public
 * License, version 2 along with the software.  If not, see <http://www.gnu.org/licenses/>.
 *
 * As a special exception, you may use this file as part of a software library without
 * restriction. Specifically, if other files instantiate templates or use macros or
 * inline functions from this file, or you compile this file and link it with  other
 * files to produce an executable, this file does not by itself cause the resulting
 * executable to be covered by the GNU General Public License. This exception does not
 * however invalidate any other reasons why the executable file might be covered by the
 * GNU General Public License.
 *
 * THE SOFTWARE IS DISTRIBUTED IN THE HOPE THAT IT WILL BE USEFUL, BUT WITHOUT ANY
 * WARRANTY OF ANY KIND, EXPRESS OR IMPLIED, INCLUDING BUT NOT LIMITED TO THE WARRANTIES
 * OF MERCHANTABILITY, FITNESS FOR A PARTICULAR PURPOSE AND NONINFRINGEMENT. IN NO EVENT
 * SHALL THE AUTHORS OR COPYRIGHT HOLDERS BE LIABLE FOR ANY CLAIM, DAMAGES OR OTHER
 * LIABILITY, WHETHER IN AN ACTION OF CONTRACT, TORT OR OTHERWISE, ARISING FROM, OUT OF
 * OR IN CONNECTION WITH THE SOFTWARE OR THE USE OR OTHER DEALINGS IN THE SOFTWARE.
 */
/* 	This module provides the low-level stepper drivers and some related functions.
 *	See stepper.h for a detailed explanation of this module.
 */

#include "tinyg.h"
#include "config.h"
#include "stepper.h"
#include "encoder.h"
#include "planner.h"
#include "hardware.h"
#include "text_parser.h"
#include "util.h"

/**** Allocate structures ****/

stConfig_t st_cfg;
static stRunSingleton_t st_run;
static stPrepSingleton_t st_pre;

/**** Setup local functions ****/

static void _load_move(void);
static void _request_load_move(void);

// handy macro
#define _f_to_period(f) (uint16_t)((float)F_CPU / (float)f)

=======
 *
 * Copyright (c) 2010 - 2013 Alden S. Hart, Jr.
 * Copyright (c) 2013 Robert Giseburt
 *
 * This file ("the software") is free software: you can redistribute it and/or modify
 * it under the terms of the GNU General Public License, version 2 as published by the
 * Free Software Foundation. You should have received a copy of the GNU General Public
 * License, version 2 along with the software.  If not, see <http://www.gnu.org/licenses/>.
 *
 * As a special exception, you may use this file as part of a software library without
 * restriction. Specifically, if other files instantiate templates or use macros or
 * inline functions from this file, or you compile this file and link it with  other
 * files to produce an executable, this file does not by itself cause the resulting
 * executable to be covered by the GNU General Public License. This exception does not
 * however invalidate any other reasons why the executable file might be covered by the
 * GNU General Public License.
 *
 * THE SOFTWARE IS DISTRIBUTED IN THE HOPE THAT IT WILL BE USEFUL, BUT WITHOUT ANY
 * WARRANTY OF ANY KIND, EXPRESS OR IMPLIED, INCLUDING BUT NOT LIMITED TO THE WARRANTIES
 * OF MERCHANTABILITY, FITNESS FOR A PARTICULAR PURPOSE AND NONINFRINGEMENT. IN NO EVENT
 * SHALL THE AUTHORS OR COPYRIGHT HOLDERS BE LIABLE FOR ANY CLAIM, DAMAGES OR OTHER
 * LIABILITY, WHETHER IN AN ACTION OF CONTRACT, TORT OR OTHERWISE, ARISING FROM, OUT OF
 * OR IN CONNECTION WITH THE SOFTWARE OR THE USE OR OTHER DEALINGS IN THE SOFTWARE.
 */
/* 	This module provides the low-level stepper drivers and some related functions.
 *	See stepper.h for a detailed explanation of this module.
 */

#include "tinyg.h"
#include "config.h"
#include "stepper.h"
#include "encoder.h"
#include "planner.h"
#include "hardware.h"
#include "text_parser.h"
#include "util.h"

/**** Allocate structures ****/

stConfig_t st_cfg;
stPrepSingleton_t st_pre;
static stRunSingleton_t st_run;

/**** Setup local functions ****/

static void _load_move(void);
static void _request_load_move(void);

// handy macro
#define _f_to_period(f) (uint16_t)((float)F_CPU / (float)f)

>>>>>>> f432c6d0
/************************************************************************************
 **** CODE **************************************************************************
 ************************************************************************************/

/* 
 * stepper_init() - initialize stepper motor subsystem 
 *
 *	Notes:
 *	  - This init requires sys_init() to be run beforehand
 * 	  - microsteps are setup during config_init()
 *	  - motor polarity is setup during config_init()
 *	  - high level interrupts must be enabled in main() once all inits are complete
 */

void stepper_init()
{
	memset(&st_run, 0, sizeof(st_run));			// clear all values, pointers and status
	stepper_init_assertions();
<<<<<<< HEAD

	// Configure virtual ports
	PORTCFG.VPCTRLA = PORTCFG_VP0MAP_PORT_MOTOR_1_gc | PORTCFG_VP1MAP_PORT_MOTOR_2_gc;
	PORTCFG.VPCTRLB = PORTCFG_VP2MAP_PORT_MOTOR_3_gc | PORTCFG_VP3MAP_PORT_MOTOR_4_gc;

	// setup ports and data structures
	for (uint8_t i=0; i<MOTORS; i++) {
		hw.st_port[i]->DIR = MOTOR_PORT_DIR_gm;  // sets outputs for motors & GPIO1, and GPIO2 inputs
		hw.st_port[i]->OUT = MOTOR_ENABLE_BIT_bm;// zero port bits AND disable motor
	}
	// setup DDA timer
	TIMER_DDA.CTRLA = STEP_TIMER_DISABLE;		// turn timer off
	TIMER_DDA.CTRLB = STEP_TIMER_WGMODE;		// waveform mode
	TIMER_DDA.INTCTRLA = TIMER_DDA_INTLVL;		// interrupt mode

	// setup DWELL timer
	TIMER_DWELL.CTRLA = STEP_TIMER_DISABLE;		// turn timer off
	TIMER_DWELL.CTRLB = STEP_TIMER_WGMODE;		// waveform mode
	TIMER_DWELL.INTCTRLA = TIMER_DWELL_INTLVL;	// interrupt mode

	// setup software interrupt load timer
	TIMER_LOAD.CTRLA = LOAD_TIMER_DISABLE;		// turn timer off
	TIMER_LOAD.CTRLB = LOAD_TIMER_WGMODE;		// waveform mode
	TIMER_LOAD.INTCTRLA = TIMER_LOAD_INTLVL;	// interrupt mode
	TIMER_LOAD.PER = LOAD_TIMER_PERIOD;			// set period

	// setup software interrupt exec timer
	TIMER_EXEC.CTRLA = EXEC_TIMER_DISABLE;		// turn timer off
	TIMER_EXEC.CTRLB = EXEC_TIMER_WGMODE;		// waveform mode
	TIMER_EXEC.INTCTRLA = TIMER_EXEC_INTLVL;	// interrupt mode
	TIMER_EXEC.PER = EXEC_TIMER_PERIOD;			// set period

	st_pre.exec_state = PREP_BUFFER_OWNED_BY_EXEC;
	st_reset();									// reset steppers to known state
}

/*
 * stepper_init_assertions() - test assertions, return error code if violation exists
 * stepper_test_assertions() - test assertions, return error code if violation exists
 */

void stepper_init_assertions()
{
	st_run.magic_end = MAGICNUM;
	st_run.magic_start = MAGICNUM;
	st_pre.magic_end = MAGICNUM;
	st_pre.magic_start = MAGICNUM;
}

stat_t stepper_test_assertions()
{
	if (st_run.magic_end	!= MAGICNUM) return (STAT_STEPPER_ASSERTION_FAILURE);
	if (st_run.magic_start	!= MAGICNUM) return (STAT_STEPPER_ASSERTION_FAILURE);
	if (st_pre.magic_end	!= MAGICNUM) return (STAT_STEPPER_ASSERTION_FAILURE);
	if (st_pre.magic_start	!= MAGICNUM) return (STAT_STEPPER_ASSERTION_FAILURE);
	return (STAT_OK);
}

/*
 * stepper_isbusy() - return TRUE if motors are running or a dwell is running
 */
uint8_t stepper_isbusy()
{
	if (st_run.dda_ticks_downcount == 0) {
		return (false);
	} 
	return (true);
}

/*
 * st_reset() - reset stepper internals
 * st_cycle_start() - Initializes values for beginning a new cycle (called from cm_cycle_start())
 * st_cycle_end()
 */

void st_reset()
{
	mp_reset_step_counts();						// step counters are in motor space: resets all step counters
	en_reset_encoders();
	for (uint8_t i=0; i<MOTORS; i++) {
		st_pre.mot[i].direction_change = true;
		st_run.mot[i].substep_accumulator = 0;	// will become max negative during per-motor setup;
	}
}

void st_cycle_start(void)
{
	}

void st_cycle_end(void)
{
}

stat_t st_clc(cmdObj_t *cmd)	// clear diagnostic counters, reset stepper prep
{
	st_reset();
=======

	// Configure virtual ports
	PORTCFG.VPCTRLA = PORTCFG_VP0MAP_PORT_MOTOR_1_gc | PORTCFG_VP1MAP_PORT_MOTOR_2_gc;
	PORTCFG.VPCTRLB = PORTCFG_VP2MAP_PORT_MOTOR_3_gc | PORTCFG_VP3MAP_PORT_MOTOR_4_gc;

	// setup ports and data structures
	for (uint8_t i=0; i<MOTORS; i++) {
		hw.st_port[i]->DIR = MOTOR_PORT_DIR_gm;  // sets outputs for motors & GPIO1, and GPIO2 inputs
		hw.st_port[i]->OUT = MOTOR_ENABLE_BIT_bm;// zero port bits AND disable motor
	}
	// setup DDA timer
	TIMER_DDA.CTRLA = STEP_TIMER_DISABLE;		// turn timer off
	TIMER_DDA.CTRLB = STEP_TIMER_WGMODE;		// waveform mode
	TIMER_DDA.INTCTRLA = TIMER_DDA_INTLVL;		// interrupt mode

	// setup DWELL timer
	TIMER_DWELL.CTRLA = STEP_TIMER_DISABLE;		// turn timer off
	TIMER_DWELL.CTRLB = STEP_TIMER_WGMODE;		// waveform mode
	TIMER_DWELL.INTCTRLA = TIMER_DWELL_INTLVL;	// interrupt mode

	// setup software interrupt load timer
	TIMER_LOAD.CTRLA = LOAD_TIMER_DISABLE;		// turn timer off
	TIMER_LOAD.CTRLB = LOAD_TIMER_WGMODE;		// waveform mode
	TIMER_LOAD.INTCTRLA = TIMER_LOAD_INTLVL;	// interrupt mode
	TIMER_LOAD.PER = LOAD_TIMER_PERIOD;			// set period

	// setup software interrupt exec timer
	TIMER_EXEC.CTRLA = EXEC_TIMER_DISABLE;		// turn timer off
	TIMER_EXEC.CTRLB = EXEC_TIMER_WGMODE;		// waveform mode
	TIMER_EXEC.INTCTRLA = TIMER_EXEC_INTLVL;	// interrupt mode
	TIMER_EXEC.PER = EXEC_TIMER_PERIOD;			// set period

	st_pre.exec_state = PREP_BUFFER_OWNED_BY_EXEC;
	st_reset();									// reset steppers to known state
}

/*
 * stepper_init_assertions() - test assertions, return error code if violation exists
 * stepper_test_assertions() - test assertions, return error code if violation exists
 */

void stepper_init_assertions()
{
	st_run.magic_end = MAGICNUM;
	st_run.magic_start = MAGICNUM;
	st_pre.magic_end = MAGICNUM;
	st_pre.magic_start = MAGICNUM;
}

stat_t stepper_test_assertions()
{
	if (st_run.magic_end	!= MAGICNUM) return (STAT_STEPPER_ASSERTION_FAILURE);
	if (st_run.magic_start	!= MAGICNUM) return (STAT_STEPPER_ASSERTION_FAILURE);
	if (st_pre.magic_end	!= MAGICNUM) return (STAT_STEPPER_ASSERTION_FAILURE);
	if (st_pre.magic_start	!= MAGICNUM) return (STAT_STEPPER_ASSERTION_FAILURE);
	return (STAT_OK);
}

/*
 * stepper_isbusy() - return TRUE if motors are running or a dwell is running
 */
uint8_t stepper_isbusy()
{
	if (st_run.dda_ticks_downcount == 0) {
		return (false);
	} 
	return (true);
}

/*
 * st_reset() - reset stepper internals
 * st_cycle_start() - Initializes values for beginning a new cycle (called from cm_cycle_start())
 * st_cycle_end()
 */

void st_reset()
{
	mp_reset_step_counts();						// step counters are in motor space: resets all step counters
	en_reset_encoders();
	for (uint8_t i=0; i<MOTORS; i++) {
		st_pre.mot[i].direction_change = STEP_INITIAL_DIRECTION;
		st_run.mot[i].substep_accumulator = 0;	// will become max negative during per-motor setup;
	}
}

void st_cycle_start(void)
{
}

void st_cycle_end(void)
{
}

stat_t st_clc(cmdObj_t *cmd)	// clear diagnostic counters, reset stepper prep
{
	st_reset();
>>>>>>> f432c6d0
	return(STAT_OK);
}

/*
 * Motor power management functions
 *
 * _energize_motor()			- apply power to a motor
 * _deenergize_motor()			- remove power from a motor
 * st_set_motor_power()			- set motor a specified power level
 * st_energize_motors()			- apply power to all motors
 * st_deenergize_motors()		- remove power from all motors
 * st_motor_power_callback()	- callback to manage motor power sequencing
 */
static void _energize_motor(const uint8_t motor)
{
	switch(motor) {
		case (MOTOR_1): { PORT_MOTOR_1_VPORT.OUT &= ~MOTOR_ENABLE_BIT_bm; break; }
		case (MOTOR_2): { PORT_MOTOR_2_VPORT.OUT &= ~MOTOR_ENABLE_BIT_bm; break; }
		case (MOTOR_3): { PORT_MOTOR_3_VPORT.OUT &= ~MOTOR_ENABLE_BIT_bm; break; }
		case (MOTOR_4): { PORT_MOTOR_4_VPORT.OUT &= ~MOTOR_ENABLE_BIT_bm; break; }
	}
//	st_run.mot[motor].power_state = MOTOR_POWERED;
	st_run.mot[motor].power_state = MOTOR_START_IDLE_TIMEOUT;
}

static void _deenergize_motor(const uint8_t motor)
{
	switch (motor) {
		case (MOTOR_1): { PORT_MOTOR_1_VPORT.OUT |= MOTOR_ENABLE_BIT_bm; break; }
		case (MOTOR_2): { PORT_MOTOR_2_VPORT.OUT |= MOTOR_ENABLE_BIT_bm; break; }
		case (MOTOR_3): { PORT_MOTOR_3_VPORT.OUT |= MOTOR_ENABLE_BIT_bm; break; }
		case (MOTOR_4): { PORT_MOTOR_4_VPORT.OUT |= MOTOR_ENABLE_BIT_bm; break; }
	}
	st_run.mot[motor].power_state = MOTOR_OFF;
}

static void _set_motor_power_level(const uint8_t motor, const float power_level)
<<<<<<< HEAD
{
	return;	
}

void st_energize_motors()
{
	for (uint8_t motor = MOTOR_1; motor < MOTORS; motor++) {
		_energize_motor(motor);
		st_run.mot[motor].power_state = MOTOR_START_IDLE_TIMEOUT;
	}
}

void st_deenergize_motors()
{
	for (uint8_t motor = MOTOR_1; motor < MOTORS; motor++) {
		_deenergize_motor(motor);
	}
}

stat_t st_motor_power_callback() 	// called by controller
{
	// manage power for each motor individually
	for (uint8_t motor = MOTOR_1; motor < MOTORS; motor++) {

		if (st_cfg.mot[motor].power_mode == MOTOR_ENERGIZED_DURING_CYCLE) {
//			_energize_motor(motor);
			switch (st_run.mot[motor].power_state) {
				case (MOTOR_START_IDLE_TIMEOUT): {
					st_run.mot[motor].power_systick = SysTickTimer_getValue() + (uint32_t)(st_cfg.motor_idle_timeout * 1000);
					st_run.mot[motor].power_state = MOTOR_TIME_IDLE_TIMEOUT;
					continue;
				}
				case (MOTOR_TIME_IDLE_TIMEOUT): {
					if (SysTickTimer_getValue() > st_run.mot[motor].power_systick ) { 
						st_run.mot[motor].power_state = MOTOR_IDLE;
						_deenergize_motor(motor);
					}
					continue;
				}
			}
		}

		if(st_cfg.mot[motor].power_mode == MOTOR_IDLE_WHEN_STOPPED) {
			switch (st_run.mot[motor].power_state) {
				case (MOTOR_START_IDLE_TIMEOUT): {
					st_run.mot[motor].power_systick = SysTickTimer_getValue() + (uint32_t)(250);
					st_run.mot[motor].power_state = MOTOR_TIME_IDLE_TIMEOUT;
					continue;
				}
				case (MOTOR_TIME_IDLE_TIMEOUT): {
					if (SysTickTimer_getValue() > st_run.mot[motor].power_systick ) { 
						st_run.mot[motor].power_state = MOTOR_IDLE;
						_deenergize_motor(motor);
					}
					continue;
				}
			}
		}
/*
		if(st_run.mot[motor].power_mode == MOTOR_POWER_REDUCED_WHEN_IDLE) {	// future

		}

		if(st_run.mot[motor].power_mode == DYNAMIC_MOTOR_POWER) {			// future
			
		}
*/
	}
	return (STAT_OK);
}

/***** Interrupt Service Routines *****
 *
 * ISR - DDA timer interrupt routine - service ticks from DDA timer
 *
 *	The step bit pulse width is ~1 uSec, which is OK for the TI DRV8811's.
 *	If you need to stretch the pulse I recommend moving the port OUTCLRs
 *	to the end of the routine. If you need more time than that use a 
 *	pulse OFF timer like grbl does so as not to spend any more time in 
 *	the ISR, which would limit the upper range of the DDA frequency.
 *
 *	Uses direct struct addresses and literal values for hardware devices -
 *	it's faster than using indexed timer and port accesses. I checked.
 *	Even when -0s or -03 is used.
 */

ISR(TIMER_DDA_ISR_vect)
{
	if ((st_run.mot[MOTOR_1].substep_accumulator += st_run.mot[MOTOR_1].substep_increment) > 0) {
		PORT_MOTOR_1_VPORT.OUT |= STEP_BIT_bm;		// turn step bit on
		st_run.mot[MOTOR_1].substep_accumulator -= st_run.dda_ticks_X_substeps;
		INCREMENT_ENCODER(MOTOR_1);
	}
	if ((st_run.mot[MOTOR_2].substep_accumulator += st_run.mot[MOTOR_2].substep_increment) > 0) {
		PORT_MOTOR_2_VPORT.OUT |= STEP_BIT_bm;
		st_run.mot[MOTOR_2].substep_accumulator -= st_run.dda_ticks_X_substeps;
		INCREMENT_ENCODER(MOTOR_2);
	}
	if ((st_run.mot[MOTOR_3].substep_accumulator += st_run.mot[MOTOR_3].substep_increment) > 0) {
		PORT_MOTOR_3_VPORT.OUT |= STEP_BIT_bm;
		st_run.mot[MOTOR_3].substep_accumulator -= st_run.dda_ticks_X_substeps;
		INCREMENT_ENCODER(MOTOR_3);
	}
	if ((st_run.mot[MOTOR_4].substep_accumulator += st_run.mot[MOTOR_4].substep_increment) > 0) {
		PORT_MOTOR_4_VPORT.OUT |= STEP_BIT_bm;
		st_run.mot[MOTOR_4].substep_accumulator -= st_run.dda_ticks_X_substeps;
		INCREMENT_ENCODER(MOTOR_4);
	}

	// pulse stretching for using external drivers.- turn step bits off
	PORT_MOTOR_1_VPORT.OUT &= ~STEP_BIT_bm;				// ~ 5 uSec pulse width
	PORT_MOTOR_2_VPORT.OUT &= ~STEP_BIT_bm;				// ~ 4 uSec
	PORT_MOTOR_3_VPORT.OUT &= ~STEP_BIT_bm;				// ~ 3 uSec
	PORT_MOTOR_4_VPORT.OUT &= ~STEP_BIT_bm;				// ~ 2 uSec

	if (--st_run.dda_ticks_downcount != 0) return;

	TIMER_DDA.CTRLA = STEP_TIMER_DISABLE;				// disable DDA timer
	_load_move();										// load the next move
}


ISR(TIMER_DWELL_ISR_vect) {								// DWELL timer interrupt
	if (--st_run.dda_ticks_downcount == 0) {
 		TIMER_DWELL.CTRLA = STEP_TIMER_DISABLE;			// disable DWELL timer
//		mp_end_dwell();									// free the planner buffer
		_load_move();
	}
}

ISR(TIMER_LOAD_ISR_vect) {								// load steppers SW interrupt
 	TIMER_LOAD.CTRLA = LOAD_TIMER_DISABLE;				// disable SW interrupt timer
	_load_move();
}

ISR(TIMER_EXEC_ISR_vect) {								// exec move SW interrupt
 	TIMER_EXEC.CTRLA = EXEC_TIMER_DISABLE;				// disable SW interrupt timer

	// exec_move
   	if (st_pre.exec_state == PREP_BUFFER_OWNED_BY_EXEC) {
	   	if (mp_exec_move() != STAT_NOOP) {
		   	st_pre.exec_state = PREP_BUFFER_OWNED_BY_LOADER; // flip it back
		   	_request_load_move();
	   	}
   	}
}

=======
{
	return;	
}

void st_energize_motors()
{
	for (uint8_t motor = MOTOR_1; motor < MOTORS; motor++) {
		_energize_motor(motor);
		st_run.mot[motor].power_state = MOTOR_START_IDLE_TIMEOUT;
	}
}

void st_deenergize_motors()
{
	for (uint8_t motor = MOTOR_1; motor < MOTORS; motor++) {
		_deenergize_motor(motor);
	}
}

stat_t st_motor_power_callback() 	// called by controller
{
	// manage power for each motor individually
	for (uint8_t motor = MOTOR_1; motor < MOTORS; motor++) {

		if (st_cfg.mot[motor].power_mode == MOTOR_ENERGIZED_DURING_CYCLE) {
			switch (st_run.mot[motor].power_state) {
				case (MOTOR_START_IDLE_TIMEOUT): {
					st_run.mot[motor].power_systick = SysTickTimer_getValue() + (uint32_t)(st_cfg.motor_idle_timeout * 1000);
					st_run.mot[motor].power_state = MOTOR_TIME_IDLE_TIMEOUT;
					continue;
				}
				case (MOTOR_TIME_IDLE_TIMEOUT): {
					if (SysTickTimer_getValue() > st_run.mot[motor].power_systick ) { 
						st_run.mot[motor].power_state = MOTOR_IDLE;
						_deenergize_motor(motor);
					}
					continue;
				}
			}
		}

		if(st_cfg.mot[motor].power_mode == MOTOR_IDLE_WHEN_STOPPED) {
			switch (st_run.mot[motor].power_state) {
				case (MOTOR_START_IDLE_TIMEOUT): {
					st_run.mot[motor].power_systick = SysTickTimer_getValue() + (uint32_t)(250);
					st_run.mot[motor].power_state = MOTOR_TIME_IDLE_TIMEOUT;
					continue;
				}
				case (MOTOR_TIME_IDLE_TIMEOUT): {
					if (SysTickTimer_getValue() > st_run.mot[motor].power_systick ) { 
						st_run.mot[motor].power_state = MOTOR_IDLE;
						_deenergize_motor(motor);
					}
					continue;
				}
			}
		}
/*
		if(st_run.mot[motor].power_mode == MOTOR_POWER_REDUCED_WHEN_IDLE) {	// future

		}

		if(st_run.mot[motor].power_mode == DYNAMIC_MOTOR_POWER) {			// future
			
		}
*/
	}
	return (STAT_OK);
}

/***** Interrupt Service Routines *****
 *
 * ISR - DDA timer interrupt routine - service ticks from DDA timer
 *
 *	The step bit pulse width is ~1 uSec, which is OK for the TI DRV8811's.
 *	If you need to stretch the pulse I recommend moving the port OUTCLRs
 *	to the end of the routine. If you need more time than that use a 
 *	pulse OFF timer like grbl does so as not to spend any more time in 
 *	the ISR, which would limit the upper range of the DDA frequency.
 *
 *	Uses direct struct addresses and literal values for hardware devices -
 *	it's faster than using indexed timer and port accesses. I checked.
 *	Even when -0s or -03 is used.
 */

ISR(TIMER_DDA_ISR_vect)
{
	if ((st_run.mot[MOTOR_1].substep_accumulator += st_run.mot[MOTOR_1].substep_increment) > 0) {
		PORT_MOTOR_1_VPORT.OUT |= STEP_BIT_bm;		// turn step bit on
		st_run.mot[MOTOR_1].substep_accumulator -= st_run.dda_ticks_X_substeps;
		INCREMENT_ENCODER(MOTOR_1);
	}
	if ((st_run.mot[MOTOR_2].substep_accumulator += st_run.mot[MOTOR_2].substep_increment) > 0) {
		PORT_MOTOR_2_VPORT.OUT |= STEP_BIT_bm;
		st_run.mot[MOTOR_2].substep_accumulator -= st_run.dda_ticks_X_substeps;
		INCREMENT_ENCODER(MOTOR_2);
	}
	if ((st_run.mot[MOTOR_3].substep_accumulator += st_run.mot[MOTOR_3].substep_increment) > 0) {
		PORT_MOTOR_3_VPORT.OUT |= STEP_BIT_bm;
		st_run.mot[MOTOR_3].substep_accumulator -= st_run.dda_ticks_X_substeps;
		INCREMENT_ENCODER(MOTOR_3);
	}
	if ((st_run.mot[MOTOR_4].substep_accumulator += st_run.mot[MOTOR_4].substep_increment) > 0) {
		PORT_MOTOR_4_VPORT.OUT |= STEP_BIT_bm;
		st_run.mot[MOTOR_4].substep_accumulator -= st_run.dda_ticks_X_substeps;
		INCREMENT_ENCODER(MOTOR_4);
	}

	// pulse stretching for using external drivers.- turn step bits off
	PORT_MOTOR_1_VPORT.OUT &= ~STEP_BIT_bm;				// ~ 5 uSec pulse width
	PORT_MOTOR_2_VPORT.OUT &= ~STEP_BIT_bm;				// ~ 4 uSec
	PORT_MOTOR_3_VPORT.OUT &= ~STEP_BIT_bm;				// ~ 3 uSec
	PORT_MOTOR_4_VPORT.OUT &= ~STEP_BIT_bm;				// ~ 2 uSec

	if (--st_run.dda_ticks_downcount != 0) return;

	TIMER_DDA.CTRLA = STEP_TIMER_DISABLE;				// disable DDA timer
	_load_move();										// load the next move
}


ISR(TIMER_DWELL_ISR_vect) {								// DWELL timer interrupt
	if (--st_run.dda_ticks_downcount == 0) {
 		TIMER_DWELL.CTRLA = STEP_TIMER_DISABLE;			// disable DWELL timer
//		mp_end_dwell();									// free the planner buffer
		_load_move();
	}
}

ISR(TIMER_LOAD_ISR_vect) {								// load steppers SW interrupt
	TIMER_LOAD.CTRLA = LOAD_TIMER_DISABLE;				// disable SW interrupt timer
	_load_move();
}

ISR(TIMER_EXEC_ISR_vect) {								// exec move SW interrupt
	TIMER_EXEC.CTRLA = EXEC_TIMER_DISABLE;				// disable SW interrupt timer

	// exec_move
	if (st_pre.exec_state == PREP_BUFFER_OWNED_BY_EXEC) {
		if (mp_exec_move() != STAT_NOOP) {
			st_pre.exec_state = PREP_BUFFER_OWNED_BY_LOADER; // flip it back
			_request_load_move();
		}
	}
}

>>>>>>> f432c6d0
/****************************************************************************************
 * Exec sequencing code - computes and prepares next load segment
 * st_request_exec_move()	- SW interrupt to request to execute a move
 * exec_timer interrupt		- interrupt handler for calling exec function
 */
<<<<<<< HEAD

/* Software interrupts
 *
 * st_request_exec_move() - SW interrupt to request to execute a move
 * _request_load_move()   - SW interrupt to request to load a move
 */

void st_request_exec_move()
{
	if (st_pre.exec_state == PREP_BUFFER_OWNED_BY_EXEC) { // bother interrupting
		TIMER_EXEC.PER = EXEC_TIMER_PERIOD;
		TIMER_EXEC.CTRLA = EXEC_TIMER_ENABLE;			// trigger a LO interrupt
	}
}

static void _request_load_move()
{
	if (st_run.dda_ticks_downcount == 0) {				// bother interrupting
		TIMER_LOAD.PER = LOAD_TIMER_PERIOD;
		TIMER_LOAD.CTRLA = LOAD_TIMER_ENABLE;			// trigger a HI interrupt
	} 	// else don't bother to interrupt. You'll just trigger an 
		// interrupt and find out the load routine is not ready for you
}

/*
 * _load_move() - Dequeue move and load into stepper struct
 *
 *	This routine can only be called be called from an ISR at the same or 
 *	higher level as the DDA or dwell ISR. A software interrupt has been 
 *	provided to allow a non-ISR to request a load (see st_request_load_move())
 */

static void _load_move()
{
	// Be aware that dda_ticks_downcount must equal zero for the loader to run.
	// So the initial load must also have this set to zero as part of initialization
	if (st_run.dda_ticks_downcount != 0) return;					// exit if it's still busy

	if (st_pre.exec_state != PREP_BUFFER_OWNED_BY_LOADER) {		// if there are no moves to load...
		for (uint8_t motor = MOTOR_1; motor < MOTORS; motor++) {
			st_run.mot[motor].power_state = MOTOR_START_IDLE_TIMEOUT;	// ...start motor power timeouts
		}
		return;
	}

	// handle aline loads first (most common case)  NB: there are no more lines, only alines
	if (st_pre.move_type == MOVE_TYPE_ALINE) {

		//**** setup the new segment ****

		st_run.dda_ticks_downcount = st_pre.dda_ticks;
		st_run.dda_ticks_X_substeps = st_pre.dda_ticks_X_substeps;
		TIMER_DDA.PER = st_pre.dda_period;

		//**** MOTOR_1 LOAD ****

		// These sections are somewhat optimized for execution speed. The whole load operation
		// is supposed to take < 10 uSec (Xmega). Be careful if you mess with this.

		// if() either sets the substep increment value or zeroes it

		if ((st_run.mot[MOTOR_1].substep_increment = st_pre.mot[MOTOR_1].substep_increment) != 0) {

			// Set the direction bit in hardware
			// Compensate for direction change in the accumulator
		 	// NB: If motor has 0 steps this is all skipped
			if (st_pre.mot[MOTOR_1].direction_change == true) {
				if (st_pre.mot[MOTOR_1].direction == DIRECTION_CW) 		// CW motion (bit cleared)
					PORT_MOTOR_1_VPORT.OUT &= ~DIRECTION_BIT_bm; else 
					PORT_MOTOR_1_VPORT.OUT |= DIRECTION_BIT_bm;			// CCW motion
				st_run.mot[MOTOR_1].substep_accumulator = -(st_run.dda_ticks_X_substeps + st_run.mot[MOTOR_1].substep_accumulator);
			}
			// Enable the stepper and start motor power management
			PORT_MOTOR_1_VPORT.OUT &= ~MOTOR_ENABLE_BIT_bm;				// energize motor
			st_run.mot[MOTOR_1].power_state = MOTOR_RUNNING;			// set power management state
			SET_ENCODER_SIGN(MOTOR_1, st_pre.mot[MOTOR_1].step_sign);

		} else {  // Motor has 0 steps; might need to energize motor for power mode processing
			if (st_cfg.mot[MOTOR_1].power_mode == MOTOR_IDLE_WHEN_STOPPED) {
				PORT_MOTOR_1_VPORT.OUT &= ~MOTOR_ENABLE_BIT_bm;			// energize motor
				st_run.mot[MOTOR_1].power_state = MOTOR_START_IDLE_TIMEOUT;
			}
		}
		// accumulate counted steps to the step position and zero out counted steps for the segment currently being loaded
		ACCUMULATE_ENCODER(MOTOR_1);

		//**** MOTOR_2 LOAD ****

		if ((st_run.mot[MOTOR_2].substep_increment = st_pre.mot[MOTOR_2].substep_increment) != 0) {
			if (st_pre.mot[MOTOR_2].direction_change == true) {
				if (st_pre.mot[MOTOR_2].direction == DIRECTION_CW)
					PORT_MOTOR_2_VPORT.OUT &= ~DIRECTION_BIT_bm; else
					PORT_MOTOR_2_VPORT.OUT |= DIRECTION_BIT_bm; 
				st_run.mot[MOTOR_2].substep_accumulator = -(st_run.dda_ticks_X_substeps + st_run.mot[MOTOR_2].substep_accumulator);
			}
			PORT_MOTOR_2_VPORT.OUT &= ~MOTOR_ENABLE_BIT_bm;
			st_run.mot[MOTOR_2].power_state = MOTOR_RUNNING;
			SET_ENCODER_SIGN(MOTOR_2, st_pre.mot[MOTOR_2].step_sign);
		} else {
			if (st_cfg.mot[MOTOR_2].power_mode == MOTOR_IDLE_WHEN_STOPPED) {
				PORT_MOTOR_2_VPORT.OUT &= ~MOTOR_ENABLE_BIT_bm;
				st_run.mot[MOTOR_2].power_state = MOTOR_START_IDLE_TIMEOUT;
			}
		}
		ACCUMULATE_ENCODER(MOTOR_2);

		//**** MOTOR_3 LOAD ****

		if ((st_run.mot[MOTOR_3].substep_increment = st_pre.mot[MOTOR_3].substep_increment) != 0) {
			if (st_pre.mot[MOTOR_3].direction_change == true) {
				if (st_pre.mot[MOTOR_3].direction == DIRECTION_CW)
					PORT_MOTOR_3_VPORT.OUT &= ~DIRECTION_BIT_bm; else 
					PORT_MOTOR_3_VPORT.OUT |= DIRECTION_BIT_bm;
				st_run.mot[MOTOR_3].substep_accumulator = -(st_run.dda_ticks_X_substeps + st_run.mot[MOTOR_3].substep_accumulator);
			}
			PORT_MOTOR_3_VPORT.OUT &= ~MOTOR_ENABLE_BIT_bm;
			st_run.mot[MOTOR_3].power_state = MOTOR_RUNNING;
			SET_ENCODER_SIGN(MOTOR_3, st_pre.mot[MOTOR_3].step_sign);
		} else {
			if (st_cfg.mot[MOTOR_3].power_mode == MOTOR_IDLE_WHEN_STOPPED) {
				PORT_MOTOR_3_VPORT.OUT &= ~MOTOR_ENABLE_BIT_bm;
				st_run.mot[MOTOR_3].power_state = MOTOR_START_IDLE_TIMEOUT;
			}
		}
		ACCUMULATE_ENCODER(MOTOR_3);

		//**** MOTOR_4 LOAD ****

		if ((st_run.mot[MOTOR_4].substep_increment = st_pre.mot[MOTOR_4].substep_increment) != 0) {
			if (st_pre.mot[MOTOR_4].direction_change == true) {
				if (st_pre.mot[MOTOR_4].direction == DIRECTION_CW)
					PORT_MOTOR_4_VPORT.OUT &= ~DIRECTION_BIT_bm; else
					PORT_MOTOR_4_VPORT.OUT |= DIRECTION_BIT_bm;
				st_run.mot[MOTOR_4].substep_accumulator = -(st_run.dda_ticks_X_substeps + st_run.mot[MOTOR_4].substep_accumulator);
			}
			PORT_MOTOR_4_VPORT.OUT &= ~MOTOR_ENABLE_BIT_bm;
			st_run.mot[MOTOR_4].power_state = MOTOR_RUNNING;
			SET_ENCODER_SIGN(MOTOR_4, st_pre.mot[MOTOR_4].step_sign);
		} else {
			if (st_cfg.mot[MOTOR_4].power_mode == MOTOR_IDLE_WHEN_STOPPED) {
				PORT_MOTOR_4_VPORT.OUT &= ~MOTOR_ENABLE_BIT_bm;
				st_run.mot[MOTOR_4].power_state = MOTOR_START_IDLE_TIMEOUT;
			}
		}
		ACCUMULATE_ENCODER(MOTOR_4);

		//**** do this last ****

		TIMER_DDA.CTRLA = STEP_TIMER_ENABLE;				// enable the DDA timer

	// handle dwells
	} else if (st_pre.move_type == MOVE_TYPE_DWELL) {
		st_run.dda_ticks_downcount = st_pre.dda_ticks;
		TIMER_DWELL.PER = st_pre.dda_period;				// load dwell timer period
 		TIMER_DWELL.CTRLA = STEP_TIMER_ENABLE;				// enable the dwell timer
	}

	// all other cases drop to here (e.g. Null moves after Mcodes skip to here) 
	st_pre.exec_state = PREP_BUFFER_OWNED_BY_EXEC;			// flip it back
	st_request_exec_move();									// exec and prep next move
}

/***********************************************************************************
 * st_prep_line() - Prepare the next move for the loader
 *
 *	This function does the math on the next pulse segment and gets it ready for 
 *	the loader. It deals with all the DDA optimizations and timer setups so that
 *	loading can be performed as rapidly as possible. It works in joint space 
 *	(motors) and it works in steps, not length units. All args are provided as 
 *	floats and converted to their appropriate integer types for the loader. 
 *
 * Args:
 *	  - steps[] are signed relative motion in steps for each motor. Steps are floats 
 *		that typically have fractional values (fractional steps). The sign indicates
 *		direction. Motors that are not in the move should be 0 steps on input.
 *
 *	  - microseconds - how many microseconds the segment should run. If timing is not 
 *		100% accurate this will affect the move velocity, but not the distance traveled.
 *
 *	  - step_error[] is a vector of measured errors to the step count. Used for correction.
 *
 * NOTE:  Many of the expressions are sensitive to casting and execution order to avoid long-term 
 *		  accuracy errors due to floating point round off. One earlier failed attempt was:
 *		    dda_ticks_X_substeps = (uint32_t)((microseconds/1000000) * f_dda * dda_substeps);
 */

stat_t st_prep_line(float travel_steps[], float microseconds, float following_error[])
{
	// trap conditions that would prevent queueing the line
	if (st_pre.exec_state != PREP_BUFFER_OWNED_BY_EXEC) { return (cm_hard_alarm(STAT_INTERNAL_ERROR));
		} else if (isinf(microseconds)) { return (cm_hard_alarm(STAT_PREP_LINE_MOVE_TIME_IS_INFINITE));	// not supposed to happen
		} else if (isnan(microseconds)) { return (cm_hard_alarm(STAT_PREP_LINE_MOVE_TIME_IS_NAN));		// not supposed to happen
	} else if (microseconds < EPSILON) { return (STAT_MINIMUM_TIME_MOVE_ERROR);
	}
	// setup segment parameters
	// - dda_ticks is the integer number of DDA clock ticks needed to play out the segment
	// - ticks_X_substeps is the maximum depth of the DDA accumulator (as a negative number)

	st_pre.dda_period = _f_to_period(FREQUENCY_DDA);
	st_pre.dda_ticks = (int32_t)((microseconds / 1000000) * FREQUENCY_DDA);
	st_pre.dda_ticks_X_substeps = st_pre.dda_ticks * DDA_SUBSTEPS;

	// setup motor parameters

	uint8_t previous_direction;
	for (uint8_t i=0; i<MOTORS; i++) {

		// Skip this motor if there are no new steps. Leave all values intact.
		if (fp_ZERO(travel_steps[i])) { st_pre.mot[i].substep_increment = 0; continue;}

		// Direction - set the direction, compensating for polarity. 
		// Set the step_sign which is used by the stepper ISR to accumulate step position
		// Detect direction changes. Needed for accumulator adjustment

		previous_direction = st_pre.mot[i].direction;
		if (travel_steps[i] >= 0) {					// positive direction
			st_pre.mot[i].direction = DIRECTION_CW ^ st_cfg.mot[i].polarity;
			st_pre.mot[i].step_sign = 1;
		} else {			
			st_pre.mot[i].direction = DIRECTION_CCW ^ st_cfg.mot[i].polarity;
			st_pre.mot[i].step_sign = -1;
		}
		st_pre.mot[i].direction_change = st_pre.mot[i].direction ^ previous_direction;

#ifdef __STEP_CORRECTION
		// 'Nudge2' correction strategy. Inject a single, scaled correction value then hold off

		if ((--st_pre.mot[i].correction_holdoff < 0) && 
			(fabs(following_error[i]) > STEP_CORRECTION_THRESHOLD)) {
			st_pre.mot[i].correction_holdoff = STEP_CORRECTION_HOLDOFF;
			st_pre.mot[i].correction_residual = following_error[i];
			st_pre.mot[i].correction_steps = st_pre.mot[i].correction_residual * STEP_CORRECTION_FACTOR;

			if (st_pre.mot[i].correction_steps > 0) {
				st_pre.mot[i].correction_steps = min3(st_pre.mot[i].correction_steps, 
													  fabs(travel_steps[i]), 
													  STEP_CORRECTION_MAX); }
			else {
				st_pre.mot[i].correction_steps = max3(st_pre.mot[i].correction_steps, 
													  -fabs(travel_steps[i]), 
													  -STEP_CORRECTION_MAX); }

			travel_steps[i] += st_pre.mot[i].correction_steps;

//#ifndef __SUPRESS_DIAGNOSTIC_DISPLAYS
//			if (i==1) printf("Z");
//			if (i==2) printf("Y");
//			if (i==3) printf("X");
//#endif
		}

#endif
		// Compute substeb increment. The accumulator must be *exactly* the incoming 
		// fractional steps times the substep multiplier or positional drift will occur.
		// Rounding is performed to eliminate a negative bias in the int32 conversion 
		// that results in long-term negative drift. (fabs/round order doesn't matter)

		st_pre.mot[i].substep_increment = round(fabs(travel_steps[i] * DDA_SUBSTEPS));
	}
	st_pre.move_type = MOVE_TYPE_ALINE;
	return (STAT_OK);
}

/* 
 * st_prep_null() - Keeps the loader happy. Otherwise performs no action
 *
 *	Used by M codes, tool and spindle changes
 */

void st_prep_null()
{
	st_pre.move_type = MOVE_TYPE_NULL;
}

/* 
 * st_prep_dwell() 	 - Add a dwell to the move buffer
 */

void st_prep_dwell(float microseconds)
{
	st_pre.move_type = MOVE_TYPE_DWELL;
	st_pre.dda_period = _f_to_period(FREQUENCY_DWELL);
	st_pre.dda_ticks = (uint32_t)((microseconds/1000000) * FREQUENCY_DWELL);
}

/*
 * _set_hw_microsteps() - set microsteps in hardware
 *
 *	For now the microsteps is the same as the microsteps (1,2,4,8)
 *	This may change if microstep morphing is implemented.
 */

static void _set_hw_microsteps(const uint8_t motor, const uint8_t microsteps)
{
=======

/* Software interrupts
 *
 * st_request_exec_move() - SW interrupt to request to execute a move
 * _request_load_move()   - SW interrupt to request to load a move
 */

void st_request_exec_move()
{
	if (st_pre.exec_state == PREP_BUFFER_OWNED_BY_EXEC) { // bother interrupting
		TIMER_EXEC.PER = EXEC_TIMER_PERIOD;
		TIMER_EXEC.CTRLA = EXEC_TIMER_ENABLE;			// trigger a LO interrupt
	}
}

static void _request_load_move()
{
	if (st_run.dda_ticks_downcount == 0) {				// bother interrupting
		TIMER_LOAD.PER = LOAD_TIMER_PERIOD;
		TIMER_LOAD.CTRLA = LOAD_TIMER_ENABLE;			// trigger a HI interrupt
	} 	// else don't bother to interrupt. You'll just trigger an
		// interrupt and find out the load routine is not ready for you
}

/*
 * _load_move() - Dequeue move and load into stepper struct
 *
 *	This routine can only be called be called from an ISR at the same or 
 *	higher level as the DDA or dwell ISR. A software interrupt has been 
 *	provided to allow a non-ISR to request a load (see st_request_load_move())
 */

static void _load_move()
{
	// Be aware that dda_ticks_downcount must equal zero for the loader to run.
	// So the initial load must also have this set to zero as part of initialization
	if (st_run.dda_ticks_downcount != 0) return;						// exit if it's still busy

	if (st_pre.exec_state != PREP_BUFFER_OWNED_BY_LOADER) {				// if there are no moves to load...
		for (uint8_t motor = MOTOR_1; motor < MOTORS; motor++) {
			st_run.mot[motor].power_state = MOTOR_START_IDLE_TIMEOUT;	// ...start motor power timeouts
		}
		return;
	}

	// handle aline loads first (most common case)  NB: there are no more lines, only alines
	if (st_pre.move_type == MOVE_TYPE_ALINE) {

		//**** setup the new segment ****

		st_run.dda_ticks_downcount = st_pre.dda_ticks;
		st_run.dda_ticks_X_substeps = st_pre.dda_ticks_X_substeps;
		TIMER_DDA.PER = st_pre.dda_period;

		//**** MOTOR_1 LOAD ****

		// These sections are somewhat optimized for execution speed. The whole load operation
		// is supposed to take < 10 uSec (Xmega). Be careful if you mess with this.

		// the following if() statement sets the runtime substep increment value or zeroes it

		if ((st_run.mot[MOTOR_1].substep_increment = st_pre.mot[MOTOR_1].substep_increment) != 0) {

			// Set the direction bit in hardware. Compensate for direction change in the accumulator
			// If a direction change has occurred flip the value in the substep accumulator about its midpoint
		 	// NB: If motor has 0 steps this is all skipped
			if (st_pre.mot[MOTOR_1].direction_change == true) {
				if (st_pre.mot[MOTOR_1].direction == DIRECTION_CW) 		// CW motion (bit cleared)
					PORT_MOTOR_1_VPORT.OUT &= ~DIRECTION_BIT_bm; else 
					PORT_MOTOR_1_VPORT.OUT |= DIRECTION_BIT_bm;			// CCW motion
				st_run.mot[MOTOR_1].substep_accumulator = -(st_run.dda_ticks_X_substeps + st_run.mot[MOTOR_1].substep_accumulator);
			}
			// Enable the stepper and start motor power management
			PORT_MOTOR_1_VPORT.OUT &= ~MOTOR_ENABLE_BIT_bm;				// energize motor
			st_run.mot[MOTOR_1].power_state = MOTOR_RUNNING;			// set power management state
			SET_ENCODER_STEP_SIGN(MOTOR_1, st_pre.mot[MOTOR_1].step_sign);

		} else {  // Motor has 0 steps; might need to energize motor for power mode processing
			if (st_cfg.mot[MOTOR_1].power_mode == MOTOR_IDLE_WHEN_STOPPED) {
				PORT_MOTOR_1_VPORT.OUT &= ~MOTOR_ENABLE_BIT_bm;			// energize motor
				st_run.mot[MOTOR_1].power_state = MOTOR_START_IDLE_TIMEOUT;
			}
		}
		// accumulate counted steps to the step position and zero out counted steps for the segment currently being loaded
		ACCUMULATE_ENCODER(MOTOR_1);

		//**** MOTOR_2 LOAD ****

		if ((st_run.mot[MOTOR_2].substep_increment = st_pre.mot[MOTOR_2].substep_increment) != 0) {
			if (st_pre.mot[MOTOR_2].direction_change == true) {
				if (st_pre.mot[MOTOR_2].direction == DIRECTION_CW)
					PORT_MOTOR_2_VPORT.OUT &= ~DIRECTION_BIT_bm; else
					PORT_MOTOR_2_VPORT.OUT |= DIRECTION_BIT_bm; 
				st_run.mot[MOTOR_2].substep_accumulator = -(st_run.dda_ticks_X_substeps + st_run.mot[MOTOR_2].substep_accumulator);
			}
			PORT_MOTOR_2_VPORT.OUT &= ~MOTOR_ENABLE_BIT_bm;
			st_run.mot[MOTOR_2].power_state = MOTOR_RUNNING;
			SET_ENCODER_STEP_SIGN(MOTOR_2, st_pre.mot[MOTOR_2].step_sign);
		} else {
			if (st_cfg.mot[MOTOR_2].power_mode == MOTOR_IDLE_WHEN_STOPPED) {
				PORT_MOTOR_2_VPORT.OUT &= ~MOTOR_ENABLE_BIT_bm;
				st_run.mot[MOTOR_2].power_state = MOTOR_START_IDLE_TIMEOUT;
			}
		}
		ACCUMULATE_ENCODER(MOTOR_2);

		//**** MOTOR_3 LOAD ****

		if ((st_run.mot[MOTOR_3].substep_increment = st_pre.mot[MOTOR_3].substep_increment) != 0) {
			if (st_pre.mot[MOTOR_3].direction_change == true) {
				if (st_pre.mot[MOTOR_3].direction == DIRECTION_CW)
					PORT_MOTOR_3_VPORT.OUT &= ~DIRECTION_BIT_bm; else 
					PORT_MOTOR_3_VPORT.OUT |= DIRECTION_BIT_bm;
				st_run.mot[MOTOR_3].substep_accumulator = -(st_run.dda_ticks_X_substeps + st_run.mot[MOTOR_3].substep_accumulator);
			}
			PORT_MOTOR_3_VPORT.OUT &= ~MOTOR_ENABLE_BIT_bm;
			st_run.mot[MOTOR_3].power_state = MOTOR_RUNNING;
			SET_ENCODER_STEP_SIGN(MOTOR_3, st_pre.mot[MOTOR_3].step_sign);
		} else {
			if (st_cfg.mot[MOTOR_3].power_mode == MOTOR_IDLE_WHEN_STOPPED) {
				PORT_MOTOR_3_VPORT.OUT &= ~MOTOR_ENABLE_BIT_bm;
				st_run.mot[MOTOR_3].power_state = MOTOR_START_IDLE_TIMEOUT;
			}
		}
		ACCUMULATE_ENCODER(MOTOR_3);

		//**** MOTOR_4 LOAD ****

		if ((st_run.mot[MOTOR_4].substep_increment = st_pre.mot[MOTOR_4].substep_increment) != 0) {
			if (st_pre.mot[MOTOR_4].direction_change == true) {
				if (st_pre.mot[MOTOR_4].direction == DIRECTION_CW)
					PORT_MOTOR_4_VPORT.OUT &= ~DIRECTION_BIT_bm; else
					PORT_MOTOR_4_VPORT.OUT |= DIRECTION_BIT_bm;
				st_run.mot[MOTOR_4].substep_accumulator = -(st_run.dda_ticks_X_substeps + st_run.mot[MOTOR_4].substep_accumulator);
			}
			PORT_MOTOR_4_VPORT.OUT &= ~MOTOR_ENABLE_BIT_bm;
			st_run.mot[MOTOR_4].power_state = MOTOR_RUNNING;
			SET_ENCODER_STEP_SIGN(MOTOR_4, st_pre.mot[MOTOR_4].step_sign);
		} else {
			if (st_cfg.mot[MOTOR_4].power_mode == MOTOR_IDLE_WHEN_STOPPED) {
				PORT_MOTOR_4_VPORT.OUT &= ~MOTOR_ENABLE_BIT_bm;
				st_run.mot[MOTOR_4].power_state = MOTOR_START_IDLE_TIMEOUT;
			}
		}
		ACCUMULATE_ENCODER(MOTOR_4);

		//**** do this last ****

		TIMER_DDA.CTRLA = STEP_TIMER_ENABLE;				// enable the DDA timer

	// handle dwells
	} else if (st_pre.move_type == MOVE_TYPE_DWELL) {
		st_run.dda_ticks_downcount = st_pre.dda_ticks;
		TIMER_DWELL.PER = st_pre.dda_period;				// load dwell timer period
 		TIMER_DWELL.CTRLA = STEP_TIMER_ENABLE;				// enable the dwell timer
	}

	// all other cases drop to here (e.g. Null moves after Mcodes skip to here) 
	st_pre.exec_state = PREP_BUFFER_OWNED_BY_EXEC;			// flip it back
	st_request_exec_move();									// exec and prep next move
}

/***********************************************************************************
 * st_prep_line() - Prepare the next move for the loader
 *
 *	This function does the math on the next pulse segment and gets it ready for 
 *	the loader. It deals with all the DDA optimizations and timer setups so that
 *	loading can be performed as rapidly as possible. It works in joint space 
 *	(motors) and it works in steps, not length units. All args are provided as 
 *	floats and converted to their appropriate integer types for the loader. 
 *
 * Args:
 *	  - steps[] are signed relative motion in steps for each motor. Steps are floats
 *		that typically have fractional values (fractional steps). The sign indicates
 *		direction. Motors that are not in the move should be 0 steps on input.
 *
 *	  - microseconds - how many microseconds the segment should run. If timing is not
 *		100% accurate this will affect the move velocity, but not the distance traveled.
 *
 *	  - step_error[] is a vector of measured errors to the step count. Used for correction.
 *
 * NOTE:  Many of the expressions are sensitive to casting and execution order to avoid long-term
 *		  accuracy errors due to floating point round off. One earlier failed attempt was:
 *		    dda_ticks_X_substeps = (uint32_t)((microseconds/1000000) * f_dda * dda_substeps);
 */

stat_t st_prep_line(float travel_steps[], float microseconds, float following_error[])
{
	// trap conditions that would prevent queueing the line
	if (st_pre.exec_state != PREP_BUFFER_OWNED_BY_EXEC) { return (cm_hard_alarm(STAT_INTERNAL_ERROR));
		} else if (isinf(microseconds)) { return (cm_hard_alarm(STAT_PREP_LINE_MOVE_TIME_IS_INFINITE));	// not supposed to happen
		} else if (isnan(microseconds)) { return (cm_hard_alarm(STAT_PREP_LINE_MOVE_TIME_IS_NAN));		// not supposed to happen
		} else if (microseconds < EPSILON) { return (STAT_MINIMUM_TIME_MOVE_ERROR);
	}
	// setup segment parameters
	// - dda_ticks is the integer number of DDA clock ticks needed to play out the segment
	// - ticks_X_substeps is the maximum depth of the DDA accumulator (as a negative number)

	st_pre.dda_period = _f_to_period(FREQUENCY_DDA);
	st_pre.dda_ticks = (int32_t)((microseconds / 1000000) * FREQUENCY_DDA);
	st_pre.dda_ticks_X_substeps = st_pre.dda_ticks * DDA_SUBSTEPS;

	// setup motor parameters

	uint8_t previous_direction;
	for (uint8_t i=0; i<MOTORS; i++) {

		// Skip this motor if there are no new steps. Leave all values intact.
		if (fp_ZERO(travel_steps[i])) { st_pre.mot[i].substep_increment = 0; continue;}

		// Direction - set the direction, compensating for polarity.
		// Set the step_sign which is used by the stepper ISR to accumulate step position
		// Detect direction changes. Needed for accumulator adjustment

		previous_direction = st_pre.mot[i].direction;
		if (travel_steps[i] >= 0) {					// positive direction
			st_pre.mot[i].direction = DIRECTION_CW ^ st_cfg.mot[i].polarity;
			st_pre.mot[i].step_sign = 1;
		} else {
			st_pre.mot[i].direction = DIRECTION_CCW ^ st_cfg.mot[i].polarity;
			st_pre.mot[i].step_sign = -1;
		}
		st_pre.mot[i].direction_change = st_pre.mot[i].direction ^ previous_direction;

#ifdef __STEP_CORRECTION
		// 'Nudge' correction strategy. Inject a single, scaled correction value then hold off

		if ((--st_pre.mot[i].correction_holdoff < 0) && 
			(fabs(following_error[i]) > STEP_CORRECTION_THRESHOLD)) {

			st_pre.mot[i].correction_holdoff = STEP_CORRECTION_HOLDOFF;
//			st_pre.mot[i].correction_residual = following_error[i];
//			st_pre.mot[i].correction_steps = st_pre.mot[i].correction_residual * STEP_CORRECTION_FACTOR;
			st_pre.mot[i].correction_steps = following_error[i] * STEP_CORRECTION_FACTOR;

			if (st_pre.mot[i].correction_steps > 0) {
				st_pre.mot[i].correction_steps = min3(st_pre.mot[i].correction_steps, 
													  fabs(travel_steps[i]), 
													  STEP_CORRECTION_MAX); 
			} else {
				st_pre.mot[i].correction_steps = max3(st_pre.mot[i].correction_steps, 
													  -fabs(travel_steps[i]), 
													  -STEP_CORRECTION_MAX); 
			}
			st_pre.corrected_steps[i] += st_pre.mot[i].correction_steps;
			travel_steps[i] += st_pre.mot[i].correction_steps;
		}
#endif
		// Compute substeb increment. The accumulator must be *exactly* the incoming
		// fractional steps times the substep multiplier or positional drift will occur.
		// Rounding is performed to eliminate a negative bias in the int32 conversion
		// that results in long-term negative drift. (fabs/round order doesn't matter)

		st_pre.mot[i].substep_increment = round(fabs(travel_steps[i] * DDA_SUBSTEPS));
	}
	st_pre.move_type = MOVE_TYPE_ALINE;
	return (STAT_OK);
}

/* 
 * st_prep_null() - Keeps the loader happy. Otherwise performs no action
 *
 *	Used by M codes, tool and spindle changes
 */

void st_prep_null()
{
	st_pre.move_type = MOVE_TYPE_NULL;
}

/* 
 * st_prep_dwell() 	 - Add a dwell to the move buffer
 */

void st_prep_dwell(float microseconds)
{
	st_pre.move_type = MOVE_TYPE_DWELL;
	st_pre.dda_period = _f_to_period(FREQUENCY_DWELL);
	st_pre.dda_ticks = (uint32_t)((microseconds/1000000) * FREQUENCY_DWELL);
}

/*
 * _set_hw_microsteps() - set microsteps in hardware
 *
 *	For now the microsteps is the same as the microsteps (1,2,4,8)
 *	This may change if microstep morphing is implemented.
 */

static void _set_hw_microsteps(const uint8_t motor, const uint8_t microsteps)
{
>>>>>>> f432c6d0
#ifdef __ARM
	switch (motor) {
		case (MOTOR_1): { motor_1.setMicrosteps(microsteps); break; }
		case (MOTOR_2): { motor_2.setMicrosteps(microsteps); break; }
		case (MOTOR_3): { motor_3.setMicrosteps(microsteps); break; }
		case (MOTOR_4): { motor_4.setMicrosteps(microsteps); break; }
		case (MOTOR_5): { motor_5.setMicrosteps(microsteps); break; }
		case (MOTOR_6): { motor_6.setMicrosteps(microsteps); break; }
	}
#endif //__ARM
#ifdef __AVR
	if (microsteps == 8) {
		hw.st_port[motor]->OUTSET = MICROSTEP_BIT_0_bm;
		hw.st_port[motor]->OUTSET = MICROSTEP_BIT_1_bm;
	} else if (microsteps == 4) {
		hw.st_port[motor]->OUTCLR = MICROSTEP_BIT_0_bm;
		hw.st_port[motor]->OUTSET = MICROSTEP_BIT_1_bm;
	} else if (microsteps == 2) {
		hw.st_port[motor]->OUTSET = MICROSTEP_BIT_0_bm;
		hw.st_port[motor]->OUTCLR = MICROSTEP_BIT_1_bm;
	} else if (microsteps == 1) {
		hw.st_port[motor]->OUTCLR = MICROSTEP_BIT_0_bm;
		hw.st_port[motor]->OUTCLR = MICROSTEP_BIT_1_bm;
	}
#endif // __AVR
}


/***********************************************************************************
 * CONFIGURATION AND INTERFACE FUNCTIONS
 * Functions to get and set variables from the cfgArray table
 ***********************************************************************************/

/*
 * _get_motor() - helper to return motor number as an index or -1 if na
 */

static int8_t _get_motor(const index_t index)
{
	char_t *ptr;
	char_t motors[] = {"123456"};
	char_t tmp[TOKEN_LEN+1];
	
	strcpy_P(tmp, cfgArray[index].group);
	if ((ptr = strchr(motors, tmp[0])) == NULL) {
		return (-1);
	}
	return (ptr - motors);
}

/*
 * _set_motor_steps_per_unit() - what it says
 * This function will need to be rethought if microstep morphing is implemented
 */

static void _set_motor_steps_per_unit(cmdObj_t *cmd) 
{
	uint8_t m = _get_motor(cmd->index);
	st_cfg.mot[m].units_per_step = (st_cfg.mot[m].travel_rev * st_cfg.mot[m].step_angle) / (360 * st_cfg.mot[m].microsteps);
	st_cfg.mot[m].steps_per_unit = 1 / st_cfg.mot[m].units_per_step;
}

stat_t st_set_sa(cmdObj_t *cmd)			// motor step angle
{ 
	set_flt(cmd);
	_set_motor_steps_per_unit(cmd); 
	return(STAT_OK);
}

stat_t st_set_tr(cmdObj_t *cmd)			// motor travel per revolution
{ 
	set_flu(cmd);
	_set_motor_steps_per_unit(cmd); 
	return(STAT_OK);
}

stat_t st_set_mi(cmdObj_t *cmd)			// motor microsteps
{
	if (fp_NE(cmd->value,1) && fp_NE(cmd->value,2) && fp_NE(cmd->value,4) && fp_NE(cmd->value,8)) {
		cmd_add_conditional_message((const char_t *)"*** WARNING *** Setting non-standard microstep value");
	}
	set_ui8(cmd);							// set it anyway, even if it's unsupported
	_set_motor_steps_per_unit(cmd);
	_set_hw_microsteps(_get_motor(cmd->index), (uint8_t)cmd->value);
	return (STAT_OK);
}

stat_t st_set_pm(cmdObj_t *cmd)			// motor power mode
{ 
	ritorno (set_01(cmd));
	if (fp_ZERO(cmd->value)) { // people asked this setting take effect immediately, hence:
		_energize_motor(_get_motor(cmd->index));
	} else {
		_deenergize_motor(_get_motor(cmd->index));
	}
	return (STAT_OK);
}

stat_t st_set_mt(cmdObj_t *cmd)
{
	st_cfg.motor_idle_timeout = min(IDLE_TIMEOUT_SECONDS_MAX, max(cmd->value, IDLE_TIMEOUT_SECONDS_MIN));
	return (STAT_OK);
}

/*
 * st_set_md() - disable motor power
 * st_set_me() - enable motor power
 *
 * Calling me or md with NULL will enable or disable all motors
 * Setting a value of 0 will enable or disable all motors
 * Setting a value from 1 to MOTORS will enable or disable that motor only
 */ 
stat_t st_set_md(cmdObj_t *cmd)	// Make sure this function is not part of initialization --> f00
{
	if (((uint8_t)cmd->value == 0) || (cmd->objtype == TYPE_NULL)) {
		st_deenergize_motors();
	} else {
		_deenergize_motor((uint8_t)cmd->value-1);
	}
	return (STAT_OK);
}

stat_t st_set_me(cmdObj_t *cmd)	// Make sure this function is not part of initialization --> f00
{
	if (((uint8_t)cmd->value == 0) || (cmd->objtype == TYPE_NULL)) {
		st_energize_motors();
	} else {
		_energize_motor((uint8_t)cmd->value-1);
	}
	return (STAT_OK);
}

stat_t st_set_mp(cmdObj_t *cmd)	// motor power level
{
	if (cmd->value < (float)0) cmd->value = 0;
	if (cmd->value > (float)1) cmd->value = 1;
	set_flt(cmd);				// set the value in the motor config struct (st)
	
	uint8_t motor = _get_motor(cmd->index);
	st_run.mot[motor].power_level = cmd->value;
	_set_motor_power_level(motor, cmd->value);
	return(STAT_OK);
}

/***********************************************************************************
 * TEXT MODE SUPPORT
 * Functions to print variables from the cfgArray table
 ***********************************************************************************/

#ifdef __TEXT_MODE

static const char msg_units0[] PROGMEM = " in";	// used by generic print functions
static const char msg_units1[] PROGMEM = " mm";
static const char msg_units2[] PROGMEM = " deg";
static const char *const msg_units[] PROGMEM = { msg_units0, msg_units1, msg_units2 };
#define DEGREE_INDEX 2

static const char fmt_me[] PROGMEM = "motors energized\n";
static const char fmt_md[] PROGMEM = "motors de-energized\n";
static const char fmt_mt[] PROGMEM = "[mt]  motor idle timeout%14.2f Sec\n";
static const char fmt_0ma[] PROGMEM = "[%s%s] m%s map to axis%15d [0=X,1=Y,2=Z...]\n";
static const char fmt_0sa[] PROGMEM = "[%s%s] m%s step angle%20.3f%s\n";
static const char fmt_0tr[] PROGMEM = "[%s%s] m%s travel per revolution%9.3f%s\n";
static const char fmt_0mi[] PROGMEM = "[%s%s] m%s microsteps%16d [1,2,4,8]\n";
static const char fmt_0po[] PROGMEM = "[%s%s] m%s polarity%18d [0=normal,1=reverse]\n";
static const char fmt_0pm[] PROGMEM = "[%s%s] m%s power management%10d [0=remain powered,1=power down when idle]\n";
static const char fmt_0mp[] PROGMEM = "[%s%s] m%s motor power level%13.3f [0.000=minimum, 1.000=maximum]\n";

void st_print_mt(cmdObj_t *cmd) { text_print_flt(cmd, fmt_mt);}
void st_print_me(cmdObj_t *cmd) { text_print_nul(cmd, fmt_me);}
void st_print_md(cmdObj_t *cmd) { text_print_nul(cmd, fmt_md);}

static void _print_motor_ui8(cmdObj_t *cmd, const char *format)
{
	fprintf_P(stderr, format, cmd->group, cmd->token, cmd->group, (uint8_t)cmd->value);
}

static void _print_motor_flt_units(cmdObj_t *cmd, const char *format, uint8_t units)
{
	fprintf_P(stderr, format, cmd->group, cmd->token, cmd->group, cmd->value, GET_TEXT_ITEM(msg_units, units));
}

static void _print_motor_flt(cmdObj_t *cmd, const char *format)
{
	fprintf_P(stderr, format, cmd->group, cmd->token, cmd->group, cmd->value);
}

void st_print_ma(cmdObj_t *cmd) { _print_motor_ui8(cmd, fmt_0ma);}
void st_print_sa(cmdObj_t *cmd) { _print_motor_flt_units(cmd, fmt_0sa, DEGREE_INDEX);}
void st_print_tr(cmdObj_t *cmd) { _print_motor_flt_units(cmd, fmt_0tr, cm_get_units_mode(MODEL));}
void st_print_mi(cmdObj_t *cmd) { _print_motor_ui8(cmd, fmt_0mi);}
void st_print_po(cmdObj_t *cmd) { _print_motor_ui8(cmd, fmt_0po);}
void st_print_pm(cmdObj_t *cmd) { _print_motor_ui8(cmd, fmt_0pm);}
void st_print_mp(cmdObj_t *cmd) { _print_motor_flt(cmd, fmt_0mp);}

#endif // __TEXT_MODE
<|MERGE_RESOLUTION|>--- conflicted
+++ resolved
@@ -1,7 +1,6 @@
 /*
  * stepper.c - stepper motor controls
  * This file is part of the TinyG project
-<<<<<<< HEAD
  *
  * Copyright (c) 2010 - 2013 Alden S. Hart, Jr.
  * Copyright (c) 2013 Robert Giseburt
@@ -42,8 +41,8 @@
 /**** Allocate structures ****/
 
 stConfig_t st_cfg;
+stPrepSingleton_t st_pre;
 static stRunSingleton_t st_run;
-static stPrepSingleton_t st_pre;
 
 /**** Setup local functions ****/
 
@@ -53,59 +52,6 @@
 // handy macro
 #define _f_to_period(f) (uint16_t)((float)F_CPU / (float)f)
 
-=======
- *
- * Copyright (c) 2010 - 2013 Alden S. Hart, Jr.
- * Copyright (c) 2013 Robert Giseburt
- *
- * This file ("the software") is free software: you can redistribute it and/or modify
- * it under the terms of the GNU General Public License, version 2 as published by the
- * Free Software Foundation. You should have received a copy of the GNU General Public
- * License, version 2 along with the software.  If not, see <http://www.gnu.org/licenses/>.
- *
- * As a special exception, you may use this file as part of a software library without
- * restriction. Specifically, if other files instantiate templates or use macros or
- * inline functions from this file, or you compile this file and link it with  other
- * files to produce an executable, this file does not by itself cause the resulting
- * executable to be covered by the GNU General Public License. This exception does not
- * however invalidate any other reasons why the executable file might be covered by the
- * GNU General Public License.
- *
- * THE SOFTWARE IS DISTRIBUTED IN THE HOPE THAT IT WILL BE USEFUL, BUT WITHOUT ANY
- * WARRANTY OF ANY KIND, EXPRESS OR IMPLIED, INCLUDING BUT NOT LIMITED TO THE WARRANTIES
- * OF MERCHANTABILITY, FITNESS FOR A PARTICULAR PURPOSE AND NONINFRINGEMENT. IN NO EVENT
- * SHALL THE AUTHORS OR COPYRIGHT HOLDERS BE LIABLE FOR ANY CLAIM, DAMAGES OR OTHER
- * LIABILITY, WHETHER IN AN ACTION OF CONTRACT, TORT OR OTHERWISE, ARISING FROM, OUT OF
- * OR IN CONNECTION WITH THE SOFTWARE OR THE USE OR OTHER DEALINGS IN THE SOFTWARE.
- */
-/* 	This module provides the low-level stepper drivers and some related functions.
- *	See stepper.h for a detailed explanation of this module.
- */
-
-#include "tinyg.h"
-#include "config.h"
-#include "stepper.h"
-#include "encoder.h"
-#include "planner.h"
-#include "hardware.h"
-#include "text_parser.h"
-#include "util.h"
-
-/**** Allocate structures ****/
-
-stConfig_t st_cfg;
-stPrepSingleton_t st_pre;
-static stRunSingleton_t st_run;
-
-/**** Setup local functions ****/
-
-static void _load_move(void);
-static void _request_load_move(void);
-
-// handy macro
-#define _f_to_period(f) (uint16_t)((float)F_CPU / (float)f)
-
->>>>>>> f432c6d0
 /************************************************************************************
  **** CODE **************************************************************************
  ************************************************************************************/
@@ -124,7 +70,6 @@
 {
 	memset(&st_run, 0, sizeof(st_run));			// clear all values, pointers and status
 	stepper_init_assertions();
-<<<<<<< HEAD
 
 	// Configure virtual ports
 	PORTCFG.VPCTRLA = PORTCFG_VP0MAP_PORT_MOTOR_1_gc | PORTCFG_VP1MAP_PORT_MOTOR_2_gc;
@@ -205,103 +150,6 @@
 	mp_reset_step_counts();						// step counters are in motor space: resets all step counters
 	en_reset_encoders();
 	for (uint8_t i=0; i<MOTORS; i++) {
-		st_pre.mot[i].direction_change = true;
-		st_run.mot[i].substep_accumulator = 0;	// will become max negative during per-motor setup;
-	}
-}
-
-void st_cycle_start(void)
-{
-	}
-
-void st_cycle_end(void)
-{
-}
-
-stat_t st_clc(cmdObj_t *cmd)	// clear diagnostic counters, reset stepper prep
-{
-	st_reset();
-=======
-
-	// Configure virtual ports
-	PORTCFG.VPCTRLA = PORTCFG_VP0MAP_PORT_MOTOR_1_gc | PORTCFG_VP1MAP_PORT_MOTOR_2_gc;
-	PORTCFG.VPCTRLB = PORTCFG_VP2MAP_PORT_MOTOR_3_gc | PORTCFG_VP3MAP_PORT_MOTOR_4_gc;
-
-	// setup ports and data structures
-	for (uint8_t i=0; i<MOTORS; i++) {
-		hw.st_port[i]->DIR = MOTOR_PORT_DIR_gm;  // sets outputs for motors & GPIO1, and GPIO2 inputs
-		hw.st_port[i]->OUT = MOTOR_ENABLE_BIT_bm;// zero port bits AND disable motor
-	}
-	// setup DDA timer
-	TIMER_DDA.CTRLA = STEP_TIMER_DISABLE;		// turn timer off
-	TIMER_DDA.CTRLB = STEP_TIMER_WGMODE;		// waveform mode
-	TIMER_DDA.INTCTRLA = TIMER_DDA_INTLVL;		// interrupt mode
-
-	// setup DWELL timer
-	TIMER_DWELL.CTRLA = STEP_TIMER_DISABLE;		// turn timer off
-	TIMER_DWELL.CTRLB = STEP_TIMER_WGMODE;		// waveform mode
-	TIMER_DWELL.INTCTRLA = TIMER_DWELL_INTLVL;	// interrupt mode
-
-	// setup software interrupt load timer
-	TIMER_LOAD.CTRLA = LOAD_TIMER_DISABLE;		// turn timer off
-	TIMER_LOAD.CTRLB = LOAD_TIMER_WGMODE;		// waveform mode
-	TIMER_LOAD.INTCTRLA = TIMER_LOAD_INTLVL;	// interrupt mode
-	TIMER_LOAD.PER = LOAD_TIMER_PERIOD;			// set period
-
-	// setup software interrupt exec timer
-	TIMER_EXEC.CTRLA = EXEC_TIMER_DISABLE;		// turn timer off
-	TIMER_EXEC.CTRLB = EXEC_TIMER_WGMODE;		// waveform mode
-	TIMER_EXEC.INTCTRLA = TIMER_EXEC_INTLVL;	// interrupt mode
-	TIMER_EXEC.PER = EXEC_TIMER_PERIOD;			// set period
-
-	st_pre.exec_state = PREP_BUFFER_OWNED_BY_EXEC;
-	st_reset();									// reset steppers to known state
-}
-
-/*
- * stepper_init_assertions() - test assertions, return error code if violation exists
- * stepper_test_assertions() - test assertions, return error code if violation exists
- */
-
-void stepper_init_assertions()
-{
-	st_run.magic_end = MAGICNUM;
-	st_run.magic_start = MAGICNUM;
-	st_pre.magic_end = MAGICNUM;
-	st_pre.magic_start = MAGICNUM;
-}
-
-stat_t stepper_test_assertions()
-{
-	if (st_run.magic_end	!= MAGICNUM) return (STAT_STEPPER_ASSERTION_FAILURE);
-	if (st_run.magic_start	!= MAGICNUM) return (STAT_STEPPER_ASSERTION_FAILURE);
-	if (st_pre.magic_end	!= MAGICNUM) return (STAT_STEPPER_ASSERTION_FAILURE);
-	if (st_pre.magic_start	!= MAGICNUM) return (STAT_STEPPER_ASSERTION_FAILURE);
-	return (STAT_OK);
-}
-
-/*
- * stepper_isbusy() - return TRUE if motors are running or a dwell is running
- */
-uint8_t stepper_isbusy()
-{
-	if (st_run.dda_ticks_downcount == 0) {
-		return (false);
-	} 
-	return (true);
-}
-
-/*
- * st_reset() - reset stepper internals
- * st_cycle_start() - Initializes values for beginning a new cycle (called from cm_cycle_start())
- * st_cycle_end()
- */
-
-void st_reset()
-{
-	mp_reset_step_counts();						// step counters are in motor space: resets all step counters
-	en_reset_encoders();
-	for (uint8_t i=0; i<MOTORS; i++) {
 		st_pre.mot[i].direction_change = STEP_INITIAL_DIRECTION;
 		st_run.mot[i].substep_accumulator = 0;	// will become max negative during per-motor setup;
 	}
@@ -309,7 +157,7 @@
 
 void st_cycle_start(void)
 {
-}
+	}
 
 void st_cycle_end(void)
 {
@@ -318,7 +166,6 @@
 stat_t st_clc(cmdObj_t *cmd)	// clear diagnostic counters, reset stepper prep
 {
 	st_reset();
->>>>>>> f432c6d0
 	return(STAT_OK);
 }
 
@@ -356,7 +203,6 @@
 }
 
 static void _set_motor_power_level(const uint8_t motor, const float power_level)
-<<<<<<< HEAD
 {
 	return;	
 }
@@ -382,7 +228,6 @@
 	for (uint8_t motor = MOTOR_1; motor < MOTORS; motor++) {
 
 		if (st_cfg.mot[motor].power_mode == MOTOR_ENERGIZED_DURING_CYCLE) {
-//			_energize_motor(motor);
 			switch (st_run.mot[motor].power_state) {
 				case (MOTOR_START_IDLE_TIMEOUT): {
 					st_run.mot[motor].power_systick = SysTickTimer_getValue() + (uint32_t)(st_cfg.motor_idle_timeout * 1000);
@@ -504,160 +349,11 @@
    	}
 }
 
-=======
-{
-	return;	
-}
-
-void st_energize_motors()
-{
-	for (uint8_t motor = MOTOR_1; motor < MOTORS; motor++) {
-		_energize_motor(motor);
-		st_run.mot[motor].power_state = MOTOR_START_IDLE_TIMEOUT;
-	}
-}
-
-void st_deenergize_motors()
-{
-	for (uint8_t motor = MOTOR_1; motor < MOTORS; motor++) {
-		_deenergize_motor(motor);
-	}
-}
-
-stat_t st_motor_power_callback() 	// called by controller
-{
-	// manage power for each motor individually
-	for (uint8_t motor = MOTOR_1; motor < MOTORS; motor++) {
-
-		if (st_cfg.mot[motor].power_mode == MOTOR_ENERGIZED_DURING_CYCLE) {
-			switch (st_run.mot[motor].power_state) {
-				case (MOTOR_START_IDLE_TIMEOUT): {
-					st_run.mot[motor].power_systick = SysTickTimer_getValue() + (uint32_t)(st_cfg.motor_idle_timeout * 1000);
-					st_run.mot[motor].power_state = MOTOR_TIME_IDLE_TIMEOUT;
-					continue;
-				}
-				case (MOTOR_TIME_IDLE_TIMEOUT): {
-					if (SysTickTimer_getValue() > st_run.mot[motor].power_systick ) { 
-						st_run.mot[motor].power_state = MOTOR_IDLE;
-						_deenergize_motor(motor);
-					}
-					continue;
-				}
-			}
-		}
-
-		if(st_cfg.mot[motor].power_mode == MOTOR_IDLE_WHEN_STOPPED) {
-			switch (st_run.mot[motor].power_state) {
-				case (MOTOR_START_IDLE_TIMEOUT): {
-					st_run.mot[motor].power_systick = SysTickTimer_getValue() + (uint32_t)(250);
-					st_run.mot[motor].power_state = MOTOR_TIME_IDLE_TIMEOUT;
-					continue;
-				}
-				case (MOTOR_TIME_IDLE_TIMEOUT): {
-					if (SysTickTimer_getValue() > st_run.mot[motor].power_systick ) { 
-						st_run.mot[motor].power_state = MOTOR_IDLE;
-						_deenergize_motor(motor);
-					}
-					continue;
-				}
-			}
-		}
-/*
-		if(st_run.mot[motor].power_mode == MOTOR_POWER_REDUCED_WHEN_IDLE) {	// future
-
-		}
-
-		if(st_run.mot[motor].power_mode == DYNAMIC_MOTOR_POWER) {			// future
-			
-		}
-*/
-	}
-	return (STAT_OK);
-}
-
-/***** Interrupt Service Routines *****
- *
- * ISR - DDA timer interrupt routine - service ticks from DDA timer
- *
- *	The step bit pulse width is ~1 uSec, which is OK for the TI DRV8811's.
- *	If you need to stretch the pulse I recommend moving the port OUTCLRs
- *	to the end of the routine. If you need more time than that use a 
- *	pulse OFF timer like grbl does so as not to spend any more time in 
- *	the ISR, which would limit the upper range of the DDA frequency.
- *
- *	Uses direct struct addresses and literal values for hardware devices -
- *	it's faster than using indexed timer and port accesses. I checked.
- *	Even when -0s or -03 is used.
- */
-
-ISR(TIMER_DDA_ISR_vect)
-{
-	if ((st_run.mot[MOTOR_1].substep_accumulator += st_run.mot[MOTOR_1].substep_increment) > 0) {
-		PORT_MOTOR_1_VPORT.OUT |= STEP_BIT_bm;		// turn step bit on
-		st_run.mot[MOTOR_1].substep_accumulator -= st_run.dda_ticks_X_substeps;
-		INCREMENT_ENCODER(MOTOR_1);
-	}
-	if ((st_run.mot[MOTOR_2].substep_accumulator += st_run.mot[MOTOR_2].substep_increment) > 0) {
-		PORT_MOTOR_2_VPORT.OUT |= STEP_BIT_bm;
-		st_run.mot[MOTOR_2].substep_accumulator -= st_run.dda_ticks_X_substeps;
-		INCREMENT_ENCODER(MOTOR_2);
-	}
-	if ((st_run.mot[MOTOR_3].substep_accumulator += st_run.mot[MOTOR_3].substep_increment) > 0) {
-		PORT_MOTOR_3_VPORT.OUT |= STEP_BIT_bm;
-		st_run.mot[MOTOR_3].substep_accumulator -= st_run.dda_ticks_X_substeps;
-		INCREMENT_ENCODER(MOTOR_3);
-	}
-	if ((st_run.mot[MOTOR_4].substep_accumulator += st_run.mot[MOTOR_4].substep_increment) > 0) {
-		PORT_MOTOR_4_VPORT.OUT |= STEP_BIT_bm;
-		st_run.mot[MOTOR_4].substep_accumulator -= st_run.dda_ticks_X_substeps;
-		INCREMENT_ENCODER(MOTOR_4);
-	}
-
-	// pulse stretching for using external drivers.- turn step bits off
-	PORT_MOTOR_1_VPORT.OUT &= ~STEP_BIT_bm;				// ~ 5 uSec pulse width
-	PORT_MOTOR_2_VPORT.OUT &= ~STEP_BIT_bm;				// ~ 4 uSec
-	PORT_MOTOR_3_VPORT.OUT &= ~STEP_BIT_bm;				// ~ 3 uSec
-	PORT_MOTOR_4_VPORT.OUT &= ~STEP_BIT_bm;				// ~ 2 uSec
-
-	if (--st_run.dda_ticks_downcount != 0) return;
-
-	TIMER_DDA.CTRLA = STEP_TIMER_DISABLE;				// disable DDA timer
-	_load_move();										// load the next move
-}
-
-
-ISR(TIMER_DWELL_ISR_vect) {								// DWELL timer interrupt
-	if (--st_run.dda_ticks_downcount == 0) {
- 		TIMER_DWELL.CTRLA = STEP_TIMER_DISABLE;			// disable DWELL timer
-//		mp_end_dwell();									// free the planner buffer
-		_load_move();
-	}
-}
-
-ISR(TIMER_LOAD_ISR_vect) {								// load steppers SW interrupt
-	TIMER_LOAD.CTRLA = LOAD_TIMER_DISABLE;				// disable SW interrupt timer
-	_load_move();
-}
-
-ISR(TIMER_EXEC_ISR_vect) {								// exec move SW interrupt
-	TIMER_EXEC.CTRLA = EXEC_TIMER_DISABLE;				// disable SW interrupt timer
-
-	// exec_move
-	if (st_pre.exec_state == PREP_BUFFER_OWNED_BY_EXEC) {
-		if (mp_exec_move() != STAT_NOOP) {
-			st_pre.exec_state = PREP_BUFFER_OWNED_BY_LOADER; // flip it back
-			_request_load_move();
-		}
-	}
-}
-
->>>>>>> f432c6d0
 /****************************************************************************************
  * Exec sequencing code - computes and prepares next load segment
  * st_request_exec_move()	- SW interrupt to request to execute a move
  * exec_timer interrupt		- interrupt handler for calling exec function
  */
-<<<<<<< HEAD
 
 /* Software interrupts
  *
@@ -679,301 +375,6 @@
 		TIMER_LOAD.PER = LOAD_TIMER_PERIOD;
 		TIMER_LOAD.CTRLA = LOAD_TIMER_ENABLE;			// trigger a HI interrupt
 	} 	// else don't bother to interrupt. You'll just trigger an 
-		// interrupt and find out the load routine is not ready for you
-}
-
-/*
- * _load_move() - Dequeue move and load into stepper struct
- *
- *	This routine can only be called be called from an ISR at the same or 
- *	higher level as the DDA or dwell ISR. A software interrupt has been 
- *	provided to allow a non-ISR to request a load (see st_request_load_move())
- */
-
-static void _load_move()
-{
-	// Be aware that dda_ticks_downcount must equal zero for the loader to run.
-	// So the initial load must also have this set to zero as part of initialization
-	if (st_run.dda_ticks_downcount != 0) return;					// exit if it's still busy
-
-	if (st_pre.exec_state != PREP_BUFFER_OWNED_BY_LOADER) {		// if there are no moves to load...
-		for (uint8_t motor = MOTOR_1; motor < MOTORS; motor++) {
-			st_run.mot[motor].power_state = MOTOR_START_IDLE_TIMEOUT;	// ...start motor power timeouts
-		}
-		return;
-	}
-
-	// handle aline loads first (most common case)  NB: there are no more lines, only alines
-	if (st_pre.move_type == MOVE_TYPE_ALINE) {
-
-		//**** setup the new segment ****
-
-		st_run.dda_ticks_downcount = st_pre.dda_ticks;
-		st_run.dda_ticks_X_substeps = st_pre.dda_ticks_X_substeps;
-		TIMER_DDA.PER = st_pre.dda_period;
-
-		//**** MOTOR_1 LOAD ****
-
-		// These sections are somewhat optimized for execution speed. The whole load operation
-		// is supposed to take < 10 uSec (Xmega). Be careful if you mess with this.
-
-		// if() either sets the substep increment value or zeroes it
-
-		if ((st_run.mot[MOTOR_1].substep_increment = st_pre.mot[MOTOR_1].substep_increment) != 0) {
-
-			// Set the direction bit in hardware
-			// Compensate for direction change in the accumulator
-		 	// NB: If motor has 0 steps this is all skipped
-			if (st_pre.mot[MOTOR_1].direction_change == true) {
-				if (st_pre.mot[MOTOR_1].direction == DIRECTION_CW) 		// CW motion (bit cleared)
-					PORT_MOTOR_1_VPORT.OUT &= ~DIRECTION_BIT_bm; else 
-					PORT_MOTOR_1_VPORT.OUT |= DIRECTION_BIT_bm;			// CCW motion
-				st_run.mot[MOTOR_1].substep_accumulator = -(st_run.dda_ticks_X_substeps + st_run.mot[MOTOR_1].substep_accumulator);
-			}
-			// Enable the stepper and start motor power management
-			PORT_MOTOR_1_VPORT.OUT &= ~MOTOR_ENABLE_BIT_bm;				// energize motor
-			st_run.mot[MOTOR_1].power_state = MOTOR_RUNNING;			// set power management state
-			SET_ENCODER_SIGN(MOTOR_1, st_pre.mot[MOTOR_1].step_sign);
-
-		} else {  // Motor has 0 steps; might need to energize motor for power mode processing
-			if (st_cfg.mot[MOTOR_1].power_mode == MOTOR_IDLE_WHEN_STOPPED) {
-				PORT_MOTOR_1_VPORT.OUT &= ~MOTOR_ENABLE_BIT_bm;			// energize motor
-				st_run.mot[MOTOR_1].power_state = MOTOR_START_IDLE_TIMEOUT;
-			}
-		}
-		// accumulate counted steps to the step position and zero out counted steps for the segment currently being loaded
-		ACCUMULATE_ENCODER(MOTOR_1);
-
-		//**** MOTOR_2 LOAD ****
-
-		if ((st_run.mot[MOTOR_2].substep_increment = st_pre.mot[MOTOR_2].substep_increment) != 0) {
-			if (st_pre.mot[MOTOR_2].direction_change == true) {
-				if (st_pre.mot[MOTOR_2].direction == DIRECTION_CW)
-					PORT_MOTOR_2_VPORT.OUT &= ~DIRECTION_BIT_bm; else
-					PORT_MOTOR_2_VPORT.OUT |= DIRECTION_BIT_bm; 
-				st_run.mot[MOTOR_2].substep_accumulator = -(st_run.dda_ticks_X_substeps + st_run.mot[MOTOR_2].substep_accumulator);
-			}
-			PORT_MOTOR_2_VPORT.OUT &= ~MOTOR_ENABLE_BIT_bm;
-			st_run.mot[MOTOR_2].power_state = MOTOR_RUNNING;
-			SET_ENCODER_SIGN(MOTOR_2, st_pre.mot[MOTOR_2].step_sign);
-		} else {
-			if (st_cfg.mot[MOTOR_2].power_mode == MOTOR_IDLE_WHEN_STOPPED) {
-				PORT_MOTOR_2_VPORT.OUT &= ~MOTOR_ENABLE_BIT_bm;
-				st_run.mot[MOTOR_2].power_state = MOTOR_START_IDLE_TIMEOUT;
-			}
-		}
-		ACCUMULATE_ENCODER(MOTOR_2);
-
-		//**** MOTOR_3 LOAD ****
-
-		if ((st_run.mot[MOTOR_3].substep_increment = st_pre.mot[MOTOR_3].substep_increment) != 0) {
-			if (st_pre.mot[MOTOR_3].direction_change == true) {
-				if (st_pre.mot[MOTOR_3].direction == DIRECTION_CW)
-					PORT_MOTOR_3_VPORT.OUT &= ~DIRECTION_BIT_bm; else 
-					PORT_MOTOR_3_VPORT.OUT |= DIRECTION_BIT_bm;
-				st_run.mot[MOTOR_3].substep_accumulator = -(st_run.dda_ticks_X_substeps + st_run.mot[MOTOR_3].substep_accumulator);
-			}
-			PORT_MOTOR_3_VPORT.OUT &= ~MOTOR_ENABLE_BIT_bm;
-			st_run.mot[MOTOR_3].power_state = MOTOR_RUNNING;
-			SET_ENCODER_SIGN(MOTOR_3, st_pre.mot[MOTOR_3].step_sign);
-		} else {
-			if (st_cfg.mot[MOTOR_3].power_mode == MOTOR_IDLE_WHEN_STOPPED) {
-				PORT_MOTOR_3_VPORT.OUT &= ~MOTOR_ENABLE_BIT_bm;
-				st_run.mot[MOTOR_3].power_state = MOTOR_START_IDLE_TIMEOUT;
-			}
-		}
-		ACCUMULATE_ENCODER(MOTOR_3);
-
-		//**** MOTOR_4 LOAD ****
-
-		if ((st_run.mot[MOTOR_4].substep_increment = st_pre.mot[MOTOR_4].substep_increment) != 0) {
-			if (st_pre.mot[MOTOR_4].direction_change == true) {
-				if (st_pre.mot[MOTOR_4].direction == DIRECTION_CW)
-					PORT_MOTOR_4_VPORT.OUT &= ~DIRECTION_BIT_bm; else
-					PORT_MOTOR_4_VPORT.OUT |= DIRECTION_BIT_bm;
-				st_run.mot[MOTOR_4].substep_accumulator = -(st_run.dda_ticks_X_substeps + st_run.mot[MOTOR_4].substep_accumulator);
-			}
-			PORT_MOTOR_4_VPORT.OUT &= ~MOTOR_ENABLE_BIT_bm;
-			st_run.mot[MOTOR_4].power_state = MOTOR_RUNNING;
-			SET_ENCODER_SIGN(MOTOR_4, st_pre.mot[MOTOR_4].step_sign);
-		} else {
-			if (st_cfg.mot[MOTOR_4].power_mode == MOTOR_IDLE_WHEN_STOPPED) {
-				PORT_MOTOR_4_VPORT.OUT &= ~MOTOR_ENABLE_BIT_bm;
-				st_run.mot[MOTOR_4].power_state = MOTOR_START_IDLE_TIMEOUT;
-			}
-		}
-		ACCUMULATE_ENCODER(MOTOR_4);
-
-		//**** do this last ****
-
-		TIMER_DDA.CTRLA = STEP_TIMER_ENABLE;				// enable the DDA timer
-
-	// handle dwells
-	} else if (st_pre.move_type == MOVE_TYPE_DWELL) {
-		st_run.dda_ticks_downcount = st_pre.dda_ticks;
-		TIMER_DWELL.PER = st_pre.dda_period;				// load dwell timer period
- 		TIMER_DWELL.CTRLA = STEP_TIMER_ENABLE;				// enable the dwell timer
-	}
-
-	// all other cases drop to here (e.g. Null moves after Mcodes skip to here) 
-	st_pre.exec_state = PREP_BUFFER_OWNED_BY_EXEC;			// flip it back
-	st_request_exec_move();									// exec and prep next move
-}
-
-/***********************************************************************************
- * st_prep_line() - Prepare the next move for the loader
- *
- *	This function does the math on the next pulse segment and gets it ready for 
- *	the loader. It deals with all the DDA optimizations and timer setups so that
- *	loading can be performed as rapidly as possible. It works in joint space 
- *	(motors) and it works in steps, not length units. All args are provided as 
- *	floats and converted to their appropriate integer types for the loader. 
- *
- * Args:
- *	  - steps[] are signed relative motion in steps for each motor. Steps are floats 
- *		that typically have fractional values (fractional steps). The sign indicates
- *		direction. Motors that are not in the move should be 0 steps on input.
- *
- *	  - microseconds - how many microseconds the segment should run. If timing is not 
- *		100% accurate this will affect the move velocity, but not the distance traveled.
- *
- *	  - step_error[] is a vector of measured errors to the step count. Used for correction.
- *
- * NOTE:  Many of the expressions are sensitive to casting and execution order to avoid long-term 
- *		  accuracy errors due to floating point round off. One earlier failed attempt was:
- *		    dda_ticks_X_substeps = (uint32_t)((microseconds/1000000) * f_dda * dda_substeps);
- */
-
-stat_t st_prep_line(float travel_steps[], float microseconds, float following_error[])
-{
-	// trap conditions that would prevent queueing the line
-	if (st_pre.exec_state != PREP_BUFFER_OWNED_BY_EXEC) { return (cm_hard_alarm(STAT_INTERNAL_ERROR));
-		} else if (isinf(microseconds)) { return (cm_hard_alarm(STAT_PREP_LINE_MOVE_TIME_IS_INFINITE));	// not supposed to happen
-		} else if (isnan(microseconds)) { return (cm_hard_alarm(STAT_PREP_LINE_MOVE_TIME_IS_NAN));		// not supposed to happen
-	} else if (microseconds < EPSILON) { return (STAT_MINIMUM_TIME_MOVE_ERROR);
-	}
-	// setup segment parameters
-	// - dda_ticks is the integer number of DDA clock ticks needed to play out the segment
-	// - ticks_X_substeps is the maximum depth of the DDA accumulator (as a negative number)
-
-	st_pre.dda_period = _f_to_period(FREQUENCY_DDA);
-	st_pre.dda_ticks = (int32_t)((microseconds / 1000000) * FREQUENCY_DDA);
-	st_pre.dda_ticks_X_substeps = st_pre.dda_ticks * DDA_SUBSTEPS;
-
-	// setup motor parameters
-
-	uint8_t previous_direction;
-	for (uint8_t i=0; i<MOTORS; i++) {
-
-		// Skip this motor if there are no new steps. Leave all values intact.
-		if (fp_ZERO(travel_steps[i])) { st_pre.mot[i].substep_increment = 0; continue;}
-
-		// Direction - set the direction, compensating for polarity. 
-		// Set the step_sign which is used by the stepper ISR to accumulate step position
-		// Detect direction changes. Needed for accumulator adjustment
-
-		previous_direction = st_pre.mot[i].direction;
-		if (travel_steps[i] >= 0) {					// positive direction
-			st_pre.mot[i].direction = DIRECTION_CW ^ st_cfg.mot[i].polarity;
-			st_pre.mot[i].step_sign = 1;
-		} else {			
-			st_pre.mot[i].direction = DIRECTION_CCW ^ st_cfg.mot[i].polarity;
-			st_pre.mot[i].step_sign = -1;
-		}
-		st_pre.mot[i].direction_change = st_pre.mot[i].direction ^ previous_direction;
-
-#ifdef __STEP_CORRECTION
-		// 'Nudge2' correction strategy. Inject a single, scaled correction value then hold off
-
-		if ((--st_pre.mot[i].correction_holdoff < 0) && 
-			(fabs(following_error[i]) > STEP_CORRECTION_THRESHOLD)) {
-			st_pre.mot[i].correction_holdoff = STEP_CORRECTION_HOLDOFF;
-			st_pre.mot[i].correction_residual = following_error[i];
-			st_pre.mot[i].correction_steps = st_pre.mot[i].correction_residual * STEP_CORRECTION_FACTOR;
-
-			if (st_pre.mot[i].correction_steps > 0) {
-				st_pre.mot[i].correction_steps = min3(st_pre.mot[i].correction_steps, 
-													  fabs(travel_steps[i]), 
-													  STEP_CORRECTION_MAX); }
-			else {
-				st_pre.mot[i].correction_steps = max3(st_pre.mot[i].correction_steps, 
-													  -fabs(travel_steps[i]), 
-													  -STEP_CORRECTION_MAX); }
-
-			travel_steps[i] += st_pre.mot[i].correction_steps;
-
-//#ifndef __SUPRESS_DIAGNOSTIC_DISPLAYS
-//			if (i==1) printf("Z");
-//			if (i==2) printf("Y");
-//			if (i==3) printf("X");
-//#endif
-		}
-
-#endif
-		// Compute substeb increment. The accumulator must be *exactly* the incoming 
-		// fractional steps times the substep multiplier or positional drift will occur.
-		// Rounding is performed to eliminate a negative bias in the int32 conversion 
-		// that results in long-term negative drift. (fabs/round order doesn't matter)
-
-		st_pre.mot[i].substep_increment = round(fabs(travel_steps[i] * DDA_SUBSTEPS));
-	}
-	st_pre.move_type = MOVE_TYPE_ALINE;
-	return (STAT_OK);
-}
-
-/* 
- * st_prep_null() - Keeps the loader happy. Otherwise performs no action
- *
- *	Used by M codes, tool and spindle changes
- */
-
-void st_prep_null()
-{
-	st_pre.move_type = MOVE_TYPE_NULL;
-}
-
-/* 
- * st_prep_dwell() 	 - Add a dwell to the move buffer
- */
-
-void st_prep_dwell(float microseconds)
-{
-	st_pre.move_type = MOVE_TYPE_DWELL;
-	st_pre.dda_period = _f_to_period(FREQUENCY_DWELL);
-	st_pre.dda_ticks = (uint32_t)((microseconds/1000000) * FREQUENCY_DWELL);
-}
-
-/*
- * _set_hw_microsteps() - set microsteps in hardware
- *
- *	For now the microsteps is the same as the microsteps (1,2,4,8)
- *	This may change if microstep morphing is implemented.
- */
-
-static void _set_hw_microsteps(const uint8_t motor, const uint8_t microsteps)
-{
-=======
-
-/* Software interrupts
- *
- * st_request_exec_move() - SW interrupt to request to execute a move
- * _request_load_move()   - SW interrupt to request to load a move
- */
-
-void st_request_exec_move()
-{
-	if (st_pre.exec_state == PREP_BUFFER_OWNED_BY_EXEC) { // bother interrupting
-		TIMER_EXEC.PER = EXEC_TIMER_PERIOD;
-		TIMER_EXEC.CTRLA = EXEC_TIMER_ENABLE;			// trigger a LO interrupt
-	}
-}
-
-static void _request_load_move()
-{
-	if (st_run.dda_ticks_downcount == 0) {				// bother interrupting
-		TIMER_LOAD.PER = LOAD_TIMER_PERIOD;
-		TIMER_LOAD.CTRLA = LOAD_TIMER_ENABLE;			// trigger a HI interrupt
-	} 	// else don't bother to interrupt. You'll just trigger an
 		// interrupt and find out the load routine is not ready for you
 }
 
@@ -1125,16 +526,16 @@
  *	floats and converted to their appropriate integer types for the loader. 
  *
  * Args:
- *	  - steps[] are signed relative motion in steps for each motor. Steps are floats
+ *	  - steps[] are signed relative motion in steps for each motor. Steps are floats 
  *		that typically have fractional values (fractional steps). The sign indicates
  *		direction. Motors that are not in the move should be 0 steps on input.
  *
- *	  - microseconds - how many microseconds the segment should run. If timing is not
+ *	  - microseconds - how many microseconds the segment should run. If timing is not 
  *		100% accurate this will affect the move velocity, but not the distance traveled.
  *
  *	  - step_error[] is a vector of measured errors to the step count. Used for correction.
  *
- * NOTE:  Many of the expressions are sensitive to casting and execution order to avoid long-term
+ * NOTE:  Many of the expressions are sensitive to casting and execution order to avoid long-term 
  *		  accuracy errors due to floating point round off. One earlier failed attempt was:
  *		    dda_ticks_X_substeps = (uint32_t)((microseconds/1000000) * f_dda * dda_substeps);
  */
@@ -1145,7 +546,7 @@
 	if (st_pre.exec_state != PREP_BUFFER_OWNED_BY_EXEC) { return (cm_hard_alarm(STAT_INTERNAL_ERROR));
 		} else if (isinf(microseconds)) { return (cm_hard_alarm(STAT_PREP_LINE_MOVE_TIME_IS_INFINITE));	// not supposed to happen
 		} else if (isnan(microseconds)) { return (cm_hard_alarm(STAT_PREP_LINE_MOVE_TIME_IS_NAN));		// not supposed to happen
-		} else if (microseconds < EPSILON) { return (STAT_MINIMUM_TIME_MOVE_ERROR);
+	} else if (microseconds < EPSILON) { return (STAT_MINIMUM_TIME_MOVE_ERROR);
 	}
 	// setup segment parameters
 	// - dda_ticks is the integer number of DDA clock ticks needed to play out the segment
@@ -1163,7 +564,7 @@
 		// Skip this motor if there are no new steps. Leave all values intact.
 		if (fp_ZERO(travel_steps[i])) { st_pre.mot[i].substep_increment = 0; continue;}
 
-		// Direction - set the direction, compensating for polarity.
+		// Direction - set the direction, compensating for polarity. 
 		// Set the step_sign which is used by the stepper ISR to accumulate step position
 		// Detect direction changes. Needed for accumulator adjustment
 
@@ -1171,7 +572,7 @@
 		if (travel_steps[i] >= 0) {					// positive direction
 			st_pre.mot[i].direction = DIRECTION_CW ^ st_cfg.mot[i].polarity;
 			st_pre.mot[i].step_sign = 1;
-		} else {
+		} else {			
 			st_pre.mot[i].direction = DIRECTION_CCW ^ st_cfg.mot[i].polarity;
 			st_pre.mot[i].step_sign = -1;
 		}
@@ -1201,9 +602,9 @@
 			travel_steps[i] += st_pre.mot[i].correction_steps;
 		}
 #endif
-		// Compute substeb increment. The accumulator must be *exactly* the incoming
+		// Compute substeb increment. The accumulator must be *exactly* the incoming 
 		// fractional steps times the substep multiplier or positional drift will occur.
-		// Rounding is performed to eliminate a negative bias in the int32 conversion
+		// Rounding is performed to eliminate a negative bias in the int32 conversion 
 		// that results in long-term negative drift. (fabs/round order doesn't matter)
 
 		st_pre.mot[i].substep_increment = round(fabs(travel_steps[i] * DDA_SUBSTEPS));
@@ -1243,7 +644,6 @@
 
 static void _set_hw_microsteps(const uint8_t motor, const uint8_t microsteps)
 {
->>>>>>> f432c6d0
 #ifdef __ARM
 	switch (motor) {
 		case (MOTOR_1): { motor_1.setMicrosteps(microsteps); break; }
