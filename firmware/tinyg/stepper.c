--- conflicted
+++ resolved
@@ -264,27 +264,22 @@
  * stepper_reset() - reset stepper internals
  */
 
-void stepper_reset()
-{
+void stepper_reset()
+{
 #ifdef __ARM
     dda_timer.stop();                                   // stop all movement
     dwell_timer.stop();
 #endif
-
+
     st_run.dda_ticks_downcount = 0;                     // signal the runtime is not busy
     st_pre.buffer_state = PREP_BUFFER_OWNED_BY_EXEC;    // set to EXEC or it won't restart
-
-	for (uint8_t motor=0; motor<MOTORS; motor++) {
-<<<<<<< HEAD
-//		st_pre.mot[motor].prev_direction = STEP_INITIAL_DIRECTION;
-=======
-		st_pre.mot[motor].prev_direction = STEP_INITIAL_DIRECTION;
->>>>>>> 12a8ece1
-		st_run.mot[motor].substep_accumulator = 0;      // will become max negative during per-motor setup;
+
+	for (uint8_t motor=0; motor<MOTORS; motor++) {      // Note: do not initialize prev_direction
+		st_run.mot[motor].substep_accumulator = 0;      // will become max negative during per-motor setup;
 		st_pre.mot[motor].corrected_steps = 0;          // diagnostic only - no action effect
 	}
  	mp_set_steps_to_runtime_position();                 // reset encoder to agree with the above
-}
+}
 
 
 /*
@@ -351,26 +346,26 @@
 static uint8_t _motor_is_enabled(uint8_t motor)
 {
 	uint8_t port;
-	switch(motor) {
-		case (MOTOR_1): { port = PORT_MOTOR_1_VPORT.OUT; break; }
-		case (MOTOR_2): { port = PORT_MOTOR_2_VPORT.OUT; break; }
-		case (MOTOR_3): { port = PORT_MOTOR_3_VPORT.OUT; break; }
-		case (MOTOR_4): { port = PORT_MOTOR_4_VPORT.OUT; break; }
-		default: port = 0xff;	// defaults to disabled for bad motor input value
-	}
-	return ((port & MOTOR_ENABLE_BIT_bm) ? 0 : 1);	// returns 1 if motor is enabled (motor is actually active low)
+	switch(motor) {
+		case (MOTOR_1): { port = PORT_MOTOR_1_VPORT.OUT; break; }
+		case (MOTOR_2): { port = PORT_MOTOR_2_VPORT.OUT; break; }
+		case (MOTOR_3): { port = PORT_MOTOR_3_VPORT.OUT; break; }
+		case (MOTOR_4): { port = PORT_MOTOR_4_VPORT.OUT; break; }
+		default: port = 0xff;	// defaults to disabled for bad motor input value
+	}
+	return ((port & MOTOR_ENABLE_BIT_bm) ? 0 : 1);	// returns 1 if motor is enabled (motor is actually active low)
 }
 
 static void _deenergize_motor(const uint8_t motor)
-{
+{
 #ifdef __AVR
-	switch (motor) {
-		case (MOTOR_1): { PORT_MOTOR_1_VPORT.OUT |= MOTOR_ENABLE_BIT_bm; break; }
-		case (MOTOR_2): { PORT_MOTOR_2_VPORT.OUT |= MOTOR_ENABLE_BIT_bm; break; }
-		case (MOTOR_3): { PORT_MOTOR_3_VPORT.OUT |= MOTOR_ENABLE_BIT_bm; break; }
-		case (MOTOR_4): { PORT_MOTOR_4_VPORT.OUT |= MOTOR_ENABLE_BIT_bm; break; }
-	}
-	st_run.mot[motor].power_state = MOTOR_OFF;
+	switch (motor) {
+		case (MOTOR_1): { PORT_MOTOR_1_VPORT.OUT |= MOTOR_ENABLE_BIT_bm; break; }
+		case (MOTOR_2): { PORT_MOTOR_2_VPORT.OUT |= MOTOR_ENABLE_BIT_bm; break; }
+		case (MOTOR_3): { PORT_MOTOR_3_VPORT.OUT |= MOTOR_ENABLE_BIT_bm; break; }
+		case (MOTOR_4): { PORT_MOTOR_4_VPORT.OUT |= MOTOR_ENABLE_BIT_bm; break; }
+	}
+	st_run.mot[motor].power_state = MOTOR_OFF;
 #endif
 #ifdef __ARM
 	// Motors that are not defined are not compiled. Saves some ugly #ifdef code
@@ -381,8 +376,8 @@
 	if (!motor_5.enable.isNull()) if (motor == MOTOR_5) motor_5.enable.set();
 	if (!motor_6.enable.isNull()) if (motor == MOTOR_6) motor_6.enable.set();
 	st_run.mot[motor].power_state = MOTOR_OFF;
-#endif
-}
+#endif
+}
 
 static void _energize_motor(const uint8_t motor)
 {
@@ -391,12 +386,12 @@
 		return;
 	}
 #ifdef __AVR
-	switch(motor) {
-		case (MOTOR_1): { PORT_MOTOR_1_VPORT.OUT &= ~MOTOR_ENABLE_BIT_bm; break; }
-		case (MOTOR_2): { PORT_MOTOR_2_VPORT.OUT &= ~MOTOR_ENABLE_BIT_bm; break; }
-		case (MOTOR_3): { PORT_MOTOR_3_VPORT.OUT &= ~MOTOR_ENABLE_BIT_bm; break; }
-		case (MOTOR_4): { PORT_MOTOR_4_VPORT.OUT &= ~MOTOR_ENABLE_BIT_bm; break; }
-	}
+	switch(motor) {
+		case (MOTOR_1): { PORT_MOTOR_1_VPORT.OUT &= ~MOTOR_ENABLE_BIT_bm; break; }
+		case (MOTOR_2): { PORT_MOTOR_2_VPORT.OUT &= ~MOTOR_ENABLE_BIT_bm; break; }
+		case (MOTOR_3): { PORT_MOTOR_3_VPORT.OUT &= ~MOTOR_ENABLE_BIT_bm; break; }
+		case (MOTOR_4): { PORT_MOTOR_4_VPORT.OUT &= ~MOTOR_ENABLE_BIT_bm; break; }
+	}
 #endif
 #ifdef __ARM
 	// Motors that are not defined are not compiled. Saves some ugly #ifdef code
@@ -408,7 +403,7 @@
 	if (!motor_5.enable.isNull()) if (motor == MOTOR_5) motor_5.energize(MOTOR_5);
 	if (!motor_6.enable.isNull()) if (motor == MOTOR_6) motor_6.energize(MOTOR_6);
 #endif
-	st_run.mot[motor].power_state = MOTOR_POWER_TIMEOUT_START;
+	st_run.mot[motor].power_state = MOTOR_POWER_TIMEOUT_START;
 }
 
 /*
@@ -437,8 +432,8 @@
 		_energize_motor(motor);
 		st_run.mot[motor].power_state = MOTOR_POWER_TIMEOUT_START;
 	}
-#ifdef __ARM
-	common_enable.clear();			// enable gShield common enable
+#ifdef __ARM
+	common_enable.clear();			// enable gShield common enable
 #endif
 }
 
@@ -447,9 +442,9 @@
 	for (uint8_t motor = MOTOR_1; motor < MOTORS; motor++) {
 		_deenergize_motor(motor);
 	}
-#ifdef __ARM
-	common_enable.set();			// disable gShield common enable
-#endif
+#ifdef __ARM
+	common_enable.set();			// disable gShield common enable
+#endif
 }
 
 /*
@@ -625,11 +620,11 @@
  */
 
 #ifdef __AVR
-ISR(TIMER_DWELL_ISR_vect) {								// DWELL timer interrupt
-	if (--st_run.dda_ticks_downcount == 0) {
-		TIMER_DWELL.CTRLA = STEP_TIMER_DISABLE;			// disable DWELL timer
-		_load_move();
-	}
+ISR(TIMER_DWELL_ISR_vect) {								// DWELL timer interrupt
+	if (--st_run.dda_ticks_downcount == 0) {
+		TIMER_DWELL.CTRLA = STEP_TIMER_DISABLE;			// disable DWELL timer
+		_load_move();
+	}
 }
 #endif
 #ifdef __ARM
@@ -651,35 +646,35 @@
  * exec_timer interrupt		- interrupt handler for calling exec function
  */
 
-#ifdef __AVR
+#ifdef __AVR
+void st_request_exec_move()
+{
+	if (st_pre.buffer_state == PREP_BUFFER_OWNED_BY_EXEC) {// bother interrupting
+		TIMER_EXEC.PER = EXEC_TIMER_PERIOD;
+		TIMER_EXEC.CTRLA = EXEC_TIMER_ENABLE;				// trigger a LO interrupt
+	}
+}
+
+ISR(TIMER_EXEC_ISR_vect) {								// exec move SW interrupt
+	TIMER_EXEC.CTRLA = EXEC_TIMER_DISABLE;				// disable SW interrupt timer
+
+	// exec_move
+	if (st_pre.buffer_state == PREP_BUFFER_OWNED_BY_EXEC) {
+		if (mp_exec_move() != STAT_NOOP) {
+			st_pre.buffer_state = PREP_BUFFER_OWNED_BY_LOADER; // flip it back
+			_request_load_move();
+		}
+	}
+}
+#endif // __AVR
+
+#ifdef __ARM
 void st_request_exec_move()
-{
-	if (st_pre.buffer_state == PREP_BUFFER_OWNED_BY_EXEC) {// bother interrupting
-		TIMER_EXEC.PER = EXEC_TIMER_PERIOD;
-		TIMER_EXEC.CTRLA = EXEC_TIMER_ENABLE;				// trigger a LO interrupt
-	}
-}
-
-ISR(TIMER_EXEC_ISR_vect) {								// exec move SW interrupt
-	TIMER_EXEC.CTRLA = EXEC_TIMER_DISABLE;				// disable SW interrupt timer
-
-	// exec_move
-	if (st_pre.buffer_state == PREP_BUFFER_OWNED_BY_EXEC) {
-		if (mp_exec_move() != STAT_NOOP) {
-			st_pre.buffer_state = PREP_BUFFER_OWNED_BY_LOADER; // flip it back
-			_request_load_move();
-		}
-	}
-}
-#endif // __AVR
-
-#ifdef __ARM
-void st_request_exec_move()
-{
-	if (st_pre.buffer_state == PREP_BUFFER_OWNED_BY_EXEC) {// bother interrupting
+{
+	if (st_pre.buffer_state == PREP_BUFFER_OWNED_BY_EXEC) {// bother interrupting
 		exec_timer.setInterruptPending();
-	}
-}
+	}
+}
 
 namespace Motate {	// Define timer inside Motate namespace
 	MOTATE_TIMER_INTERRUPT(exec_timer_num)				// exec move SW interrupt
@@ -693,8 +688,8 @@
 		}
 	}
 } // namespace Motate
-
-#endif // __ARM
+
+#endif // __ARM
 
 /****************************************************************************************
  * Loader sequencing code
@@ -706,7 +701,7 @@
  *	request a load (see st_request_load_move())
  */
 
-#ifdef __AVR
+#ifdef __AVR
 static void _request_load_move()
 {
 	if (st_runtime_isbusy()) {
@@ -722,9 +717,9 @@
 	TIMER_LOAD.CTRLA = LOAD_TIMER_DISABLE;						// disable SW interrupt timer
 	_load_move();
 }
-#endif // __AVR
-
-#ifdef __ARM
+#endif // __AVR
+
+#ifdef __ARM
 static void _request_load_move()
 {
 	if (st_runtime_isbusy()) {
@@ -742,20 +737,20 @@
 		_load_move();
 	}
 } // namespace Motate
-#endif // __ARM
+#endif // __ARM
 
 /****************************************************************************************
- * _load_move() - Dequeue move and load into stepper struct
- *
- *	This routine can only be called be called from an ISR at the same or
- *	higher level as the DDA or dwell ISR. A software interrupt has been
- *	provided to allow a non-ISR to request a load (see st_request_load_move())
- *
+ * _load_move() - Dequeue move and load into stepper struct
+ *
+ *	This routine can only be called be called from an ISR at the same or
+ *	higher level as the DDA or dwell ISR. A software interrupt has been
+ *	provided to allow a non-ISR to request a load (see st_request_load_move())
+ *
  *	In aline() code:
  *	 - All axes must set steps and compensate for out-of-range pulse phasing.
  *	 - If axis has 0 steps the direction setting can be omitted
  *	 - If axis has 0 steps the motor must not be enabled to support power mode = 1
- */
+ */
 /****** WARNING - THIS CODE IS SPECIFIC TO AVR. SEE G2 FOR ARM CODE ******/
 
 static void _load_move()
@@ -787,19 +782,19 @@
 		// the following if() statement sets the runtime substep increment value or zeroes it
 		if ((st_run.mot[MOTOR_1].substep_increment = st_pre.mot[MOTOR_1].substep_increment) != 0) {
 
-			// NB: If motor has 0 steps the following is all skipped. This ensures that state comparisons
-			//	   always operate on the last segment actually run by this motor, regardless of how many
-			//	   segments it may have been inactive in between.
-
-			// Apply accumulator correction if the time base has changed since previous segment
+			// NB: If motor has 0 steps the following is all skipped. This ensures that state comparisons
+			//	   always operate on the last segment actually run by this motor, regardless of how many
+			//	   segments it may have been inactive in between.
+
+			// Apply accumulator correction if the time base has changed since previous segment
 			if (st_pre.mot[MOTOR_1].accumulator_correction_flag == true) {
-				st_pre.mot[MOTOR_1].accumulator_correction_flag = false;
+				st_pre.mot[MOTOR_1].accumulator_correction_flag = false;
 				st_run.mot[MOTOR_1].substep_accumulator *= st_pre.mot[MOTOR_1].accumulator_correction;
 			}
 
-			// Detect direction change and if so:
-			//	- Set the direction bit in hardware.
-			//	- Compensate for direction change by flipping substep accumulator value about its midpoint.
+			// Detect direction change and if so:
+			//	- Set the direction bit in hardware.
+			//	- Compensate for direction change by flipping substep accumulator value about its midpoint.
 
 			if (st_pre.mot[MOTOR_1].direction != st_pre.mot[MOTOR_1].prev_direction) {
 				st_pre.mot[MOTOR_1].prev_direction = st_pre.mot[MOTOR_1].direction;
@@ -828,7 +823,7 @@
 #if (MOTORS >= 2)	//**** MOTOR_2 LOAD ****
 		if ((st_run.mot[MOTOR_2].substep_increment = st_pre.mot[MOTOR_2].substep_increment) != 0) {
 			if (st_pre.mot[MOTOR_2].accumulator_correction_flag == true) {
-				st_pre.mot[MOTOR_2].accumulator_correction_flag = false;
+				st_pre.mot[MOTOR_2].accumulator_correction_flag = false;
 				st_run.mot[MOTOR_2].substep_accumulator *= st_pre.mot[MOTOR_2].accumulator_correction;
 			}
 			if (st_pre.mot[MOTOR_2].direction != st_pre.mot[MOTOR_2].prev_direction) {
@@ -854,7 +849,7 @@
 #if (MOTORS >= 3)	//**** MOTOR_3 LOAD ****
 		if ((st_run.mot[MOTOR_3].substep_increment = st_pre.mot[MOTOR_3].substep_increment) != 0) {
 			if (st_pre.mot[MOTOR_3].accumulator_correction_flag == true) {
-				st_pre.mot[MOTOR_3].accumulator_correction_flag = false;
+				st_pre.mot[MOTOR_3].accumulator_correction_flag = false;
 				st_run.mot[MOTOR_3].substep_accumulator *= st_pre.mot[MOTOR_3].accumulator_correction;
 			}
 			if (st_pre.mot[MOTOR_3].direction != st_pre.mot[MOTOR_3].prev_direction) {
@@ -880,7 +875,7 @@
 #if (MOTORS >= 4)  //**** MOTOR_4 LOAD ****
 		if ((st_run.mot[MOTOR_4].substep_increment = st_pre.mot[MOTOR_4].substep_increment) != 0) {
 			if (st_pre.mot[MOTOR_4].accumulator_correction_flag == true) {
-				st_pre.mot[MOTOR_4].accumulator_correction_flag = false;
+				st_pre.mot[MOTOR_4].accumulator_correction_flag = false;
 				st_run.mot[MOTOR_4].substep_accumulator *= st_pre.mot[MOTOR_4].accumulator_correction;
 			}
 			if (st_pre.mot[MOTOR_4].direction != st_pre.mot[MOTOR_4].prev_direction) {
@@ -906,7 +901,7 @@
 #if (MOTORS >= 5)	//**** MOTOR_5 LOAD ****
 		if ((st_run.mot[MOTOR_5].substep_increment = st_pre.mot[MOTOR_5].substep_increment) != 0) {
 			if (st_pre.mot[MOTOR_5].accumulator_correction_flag == true) {
-				st_pre.mot[MOTOR_5].accumulator_correction_flag = false;
+				st_pre.mot[MOTOR_5].accumulator_correction_flag = false;
 				st_run.mot[MOTOR_5].substep_accumulator *= st_pre.mot[MOTOR_5].accumulator_correction;
 			}
 			if (st_pre.mot[MOTOR_5].direction != st_pre.mot[MOTOR_5].prev_direction) {
@@ -930,7 +925,7 @@
 #if (MOTORS >= 6)	//**** MOTOR_6 LOAD ****
 		if ((st_run.mot[MOTOR_6].substep_increment = st_pre.mot[MOTOR_6].substep_increment) != 0) {
 			if (st_pre.mot[MOTOR_6].accumulator_correction_flag == true) {
-				st_pre.mot[MOTOR_6].accumulator_correction_flag = false;
+				st_pre.mot[MOTOR_6].accumulator_correction_flag = false;
 				st_run.mot[MOTOR_6].substep_accumulator *= st_pre.mot[MOTOR_6].accumulator_correction;
 			}
 			if (st_pre.mot[MOTOR_6].direction != st_pre.mot[MOTOR_6].prev_direction) {
@@ -953,25 +948,25 @@
 #endif
 		//**** do this last ****
 
-		TIMER_DDA.PER = st_pre.dda_period;
-		TIMER_DDA.CTRLA = STEP_TIMER_ENABLE;			// enable the DDA timer
-
-	// handle dwells
-	} else if (st_pre.block_type == BLOCK_TYPE_DWELL) {
-		st_run.dda_ticks_downcount = st_pre.dda_ticks;
-		TIMER_DWELL.PER = st_pre.dda_period;			// load dwell timer period
-		TIMER_DWELL.CTRLA = STEP_TIMER_ENABLE;			// enable the dwell timer
-
-	// handle synchronous commands
-	} else if (st_pre.block_type == BLOCK_TYPE_COMMAND) {
-		mp_runtime_command(st_pre.bf);
-	}
-
-	// all other cases drop to here (e.g. Null moves after Mcodes skip to here)
+		TIMER_DDA.PER = st_pre.dda_period;
+		TIMER_DDA.CTRLA = STEP_TIMER_ENABLE;			// enable the DDA timer
+
+	// handle dwells
+	} else if (st_pre.block_type == BLOCK_TYPE_DWELL) {
+		st_run.dda_ticks_downcount = st_pre.dda_ticks;
+		TIMER_DWELL.PER = st_pre.dda_period;			// load dwell timer period
+		TIMER_DWELL.CTRLA = STEP_TIMER_ENABLE;			// enable the dwell timer
+
+	// handle synchronous commands
+	} else if (st_pre.block_type == BLOCK_TYPE_COMMAND) {
+		mp_runtime_command(st_pre.bf);
+	}
+
+	// all other cases drop to here (e.g. Null moves after Mcodes skip to here)
 	st_pre.block_type = BLOCK_TYPE_NULL;
-	st_pre.buffer_state = PREP_BUFFER_OWNED_BY_EXEC;	// we are done with the prep buffer - flip the flag back
+	st_pre.buffer_state = PREP_BUFFER_OWNED_BY_EXEC;	// we are done with the prep buffer - flip the flag back
 	st_request_exec_move();								// exec and prep next move
-}
+}
 
 /***********************************************************************************
  * st_prep_line() - Prepare the next move for the loader
@@ -1020,7 +1015,7 @@
 	// setup motor parameters
 
 	float correction_steps;
-	for (uint8_t motor=0; motor<MOTORS; motor++) {	// I want to remind myself that this is motors, not axes
+	for (uint8_t motor=0; motor<MOTORS; motor++) {	// I want to remind myself that this is motors, not axes
 
 		// Skip this motor if there are no new steps. Leave all other values intact.
 		if (fp_ZERO(travel_steps[motor])) { st_pre.mot[motor].substep_increment = 0; continue;}
@@ -1153,7 +1148,7 @@
  * Functions to get and set variables from the cfgArray table
  ***********************************************************************************/
 
-/* HELPERS
+/* HELPERS
  * _get_motor() - helper to return motor number as an index
  */
 
@@ -1175,13 +1170,13 @@
 	stepper_reset();
 }
 
-/* PER-MOTOR FUNCTIONS
- * st_set_sa() - set motor step angle
- * st_set_tr() - set travel per motor revolution
- * st_set_mi() - set motor microsteps
- * st_set_pm() - set motor power mode
- * st_set_pl() - set motor power level
- */
+/* PER-MOTOR FUNCTIONS
+ * st_set_sa() - set motor step angle
+ * st_set_tr() - set travel per motor revolution
+ * st_set_mi() - set motor microsteps
+ * st_set_pm() - set motor power mode
+ * st_set_pl() - set motor power level
+ */
 
 stat_t st_set_sa(nvObj_t *nv)			// motor step angle
 {
@@ -1211,12 +1206,12 @@
 
 stat_t st_set_pm(nvObj_t *nv)			// motor power mode
 {
-	if (nv->value_int >= MOTOR_POWER_MODE_MAX_VALUE) {
-        return (STAT_INPUT_VALUE_RANGE_ERROR);
-    }
-	set_ui8(nv);
+	if (nv->value_int >= MOTOR_POWER_MODE_MAX_VALUE) {
+        return (STAT_INPUT_VALUE_RANGE_ERROR);
+    }
+	set_ui8(nv);
 	return (STAT_OK);
-	// NOTE: The motor power callback makes these settings take effect immediately
+	// NOTE: The motor power callback makes these settings take effect immediately
 }
 
 /*
@@ -1321,7 +1316,7 @@
 static const char fmt_0tr[] PROGMEM = "[%s%s] m%s travel per revolution%10.4f%s\n";
 static const char fmt_0mi[] PROGMEM = "[%s%s] m%s microsteps%16d [1,2,4,8]\n";
 static const char fmt_0po[] PROGMEM = "[%s%s] m%s polarity%18d [0=normal,1=reverse]\n";
-static const char fmt_0pm[] PROGMEM = "[%s%s] m%s power management%10d [0=disabled,1=always on,2=in cycle,3=when moving]\n";
+static const char fmt_0pm[] PROGMEM = "[%s%s] m%s power management%10d [0=disabled,1=always on,2=in cycle,3=when moving]\n";
 static const char fmt_0pl[] PROGMEM = "[%s%s] m%s motor power level%13.3f [0.000=minimum, 1.000=maximum]\n";
 static const char fmt_pwr[] PROGMEM = "Motor %c power enabled state:%2.0f\n";
 
@@ -1331,30 +1326,30 @@
 
 static void _print_motor_ui8(nvObj_t *nv, const char *format)
 {
-    char msg[NV_MESSAGE_LEN];
-    sprintf_P(msg, format, nv->group, nv->token, nv->group, (uint8_t)nv->value_int);
+    char msg[NV_MESSAGE_LEN];
+    sprintf_P(msg, format, nv->group, nv->token, nv->group, (uint8_t)nv->value_int);
+    text_finalize_message(msg);
+}
+
+static void _print_motor_flt_units(nvObj_t *nv, const char *format, uint8_t units)
+{
+    char msg[NV_MESSAGE_LEN];
+    sprintf_P(msg, format, nv->group, nv->token, nv->group, nv->value_flt, GET_TEXT_ITEM(msg_units, units));
     text_finalize_message(msg);
 }
 
-static void _print_motor_flt_units(nvObj_t *nv, const char *format, uint8_t units)
-{
-    char msg[NV_MESSAGE_LEN];
-    sprintf_P(msg, format, nv->group, nv->token, nv->group, nv->value_flt, GET_TEXT_ITEM(msg_units, units));
-    text_finalize_message(msg);
-}
-
 static void _print_motor_flt(nvObj_t *nv, const char *format)
 {
-    char msg[NV_MESSAGE_LEN];
-    sprintf_P(msg, format, nv->group, nv->token, nv->group, nv->value_flt);
-    text_finalize_message(msg);
+    char msg[NV_MESSAGE_LEN];
+    sprintf_P(msg, format, nv->group, nv->token, nv->group, nv->value_flt);
+    text_finalize_message(msg);
 }
 
 static void _print_motor_pwr(nvObj_t *nv, const char *format)
 {
-    char msg[NV_MESSAGE_LEN];
-    sprintf_P(msg, format, nv->token[0], nv->value_flt);
-    text_finalize_message(msg);
+    char msg[NV_MESSAGE_LEN];
+    sprintf_P(msg, format, nv->token[0], nv->value_flt);
+    text_finalize_message(msg);
 }
 
 void st_print_ma(nvObj_t *nv) { _print_motor_ui8(nv, fmt_0ma);}
