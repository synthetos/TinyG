/*
 * plan_arc.c - arc planning and motion execution
 * This file is part of the TinyG project
 *
 * Copyright (c) 2010 - 2015 Alden S. Hart, Jr.
 *
 * This file ("the software") is free software: you can redistribute it and/or modify
 * it under the terms of the GNU General Public License, version 2 as published by the
 * Free Software Foundation. You should have received a copy of the GNU General Public
 * License, version 2 along with the software.  If not, see <http://www.gnu.org/licenses/>.
 *
 * THE SOFTWARE IS DISTRIBUTED IN THE HOPE THAT IT WILL BE USEFUL, BUT WITHOUT ANY
 * WARRANTY OF ANY KIND, EXPRESS OR IMPLIED, INCLUDING BUT NOT LIMITED TO THE WARRANTIES
 * OF MERCHANTABILITY, FITNESS FOR A PARTICULAR PURPOSE AND NONINFRINGEMENT. IN NO EVENT
 * SHALL THE AUTHORS OR COPYRIGHT HOLDERS BE LIABLE FOR ANY CLAIM, DAMAGES OR OTHER
 * LIABILITY, WHETHER IN AN ACTION OF CONTRACT, TORT OR OTHERWISE, ARISING FROM, OUT OF
 * OR IN CONNECTION WITH THE SOFTWARE OR THE USE OR OTHER DEALINGS IN THE SOFTWARE.
 */
/* This module actually contains some parts that belong ion the canonical machine,
 * and other parts that belong at the motion planner level, but the whole thing is
 * treated as if it were part of the motion planner.
 */

#include "tinyg.h"
#include "config.h"
#include "canonical_machine.h"
#include "plan_arc.h"
#include "planner.h"
#include "util.h"

#include "spindle.h" //++++++ DIAGNOSTICS ONLY

// Allocate arc planner singleton structure

arc_t arc;

// Local functions
/*
static stat_t _compute_arc(void);
static stat_t _compute_arc_offsets_from_radius(void);
static void _estimate_arc_time(void);
//static stat_t _test_arc_soft_limits(void);
*/

static stat_t _compute_arc(const bool radius_f);
static void _compute_arc_offsets_from_radius(void);
static float _estimate_arc_time (float arc_time);
static stat_t _test_arc_soft_limits(void);

/*****************************************************************************
 * Canonical Machining arc functions (arc prep for planning and runtime)
 *
 * cm_arc_init()	 - initialize arcs
 * cm_arc_feed() 	 - canonical machine entry point for arc
 * cm_arc_callback() - mail-loop callback for arc generation
 * cm_abort_arc()	 - stop an arc in process
 */

/*
 * cm_arc_init() - initialize arc structures
 */
void cm_arc_init()
{
	arc.magic_start = MAGICNUM;
	arc.magic_end = MAGICNUM;
}

<<<<<<< HEAD
/*
 * cm_arc_feed() - canonical machine entry point for arc
 *
 * Generates an arc by queuing line segments to the move buffer. The arc is
 * approximated by generating a large number of tiny, linear arc_segments.
 */
stat_t cm_arc_feed(float target[], float flags[],       // arc endpoints
				   float i, float j, float k,           // raw arc offsets
				   float radius,                        // non-zero radius implies radius mode
				   uint8_t motion_mode)                 // defined motion mode
{
	////////////////////////////////////////////////////
	// Set axis plane and trap arc specification errors

	// trap missing feed rate
	if ((cm.gm.feed_rate_mode != INVERSE_TIME_MODE) && (fp_ZERO(cm.gm.feed_rate))) {
    	return (STAT_GCODE_FEEDRATE_NOT_SPECIFIED);
	}

    // set radius mode flag and do simple test(s)
	bool radius_f = fp_NOT_ZERO(cm.gf.arc_radius);			    // set true if radius arc
    if ((radius_f) && (cm.gn.arc_radius < MIN_ARC_RADIUS)) {    // radius value must be + and > minimum radius
        return (STAT_ARC_RADIUS_OUT_OF_TOLERANCE);
    }

    // setup some flags
	bool target_x = fp_NOT_ZERO(flags[AXIS_X]);	                // set true if X axis has been specified
	bool target_y = fp_NOT_ZERO(flags[AXIS_Y]);
	bool target_z = fp_NOT_ZERO(flags[AXIS_Z]);

    bool offset_i = fp_NOT_ZERO(cm.gf.arc_offset[0]);	        // set true if offset I has been specified
    bool offset_j = fp_NOT_ZERO(cm.gf.arc_offset[1]);           // J
    bool offset_k = fp_NOT_ZERO(cm.gf.arc_offset[2]);           // K

	// Set the arc plane for the current G17/G18/G19 setting and test arc specification
	// Plane axis 0 and 1 are the arc plane, the linear axis is normal to the arc plane.
	if (cm.gm.select_plane == CANON_PLANE_XY) {	// G17 - the vast majority of arcs are in the G17 (XY) plane
    	arc.plane_axis_0 = AXIS_X;
    	arc.plane_axis_1 = AXIS_Y;
    	arc.linear_axis  = AXIS_Z;
        if (radius_f) {
            if (!(target_x || target_y)) {                      // must have at least one endpoint specified
        	    return (STAT_ARC_AXIS_MISSING_FOR_SELECTED_PLANE);
            }
        } else { // center format arc tests
            if (offset_k) { // it's OK to be missing either or both i and j, but error if k is present
        	    return (STAT_ARC_SPECIFICATION_ERROR);
            }
        }

    } else if (cm.gm.select_plane == CANON_PLANE_XZ) {	// G18
    	arc.plane_axis_0 = AXIS_X;
    	arc.plane_axis_1 = AXIS_Z;
    	arc.linear_axis  = AXIS_Y;
        if (radius_f) {
            if (!(target_x || target_z))
                return (STAT_ARC_AXIS_MISSING_FOR_SELECTED_PLANE);
        } else {
            if (offset_j)
                return (STAT_ARC_SPECIFICATION_ERROR);
        }

    } else if (cm.gm.select_plane == CANON_PLANE_YZ) {	// G19
    	arc.plane_axis_0 = AXIS_Y;
    	arc.plane_axis_1 = AXIS_Z;
    	arc.linear_axis  = AXIS_X;
        if (radius_f) {
            if (!(target_y || target_z))
                return (STAT_ARC_AXIS_MISSING_FOR_SELECTED_PLANE);
        } else {
            if (offset_i)
                return (STAT_ARC_SPECIFICATION_ERROR);
        }
	}

	// set values in the Gcode model state & copy it (linenum was already captured)
	cm_set_model_target(target, flags);

    // in radius mode it's an error for start == end
    if(radius_f) {
        if ((fp_EQ(cm.gmx.position[AXIS_X], cm.gm.target[AXIS_X])) &&
            (fp_EQ(cm.gmx.position[AXIS_Y], cm.gm.target[AXIS_Y])) &&
            (fp_EQ(cm.gmx.position[AXIS_Z], cm.gm.target[AXIS_Z]))) {
            return (STAT_ARC_ENDPOINT_IS_STARTING_POINT);
        }
    }

    // now get down to the rest of the work setting up the arc for execution
	cm.gm.motion_mode = motion_mode;
	cm_set_work_offsets(&cm.gm);					// capture the fully resolved offsets to gm
	memcpy(&arc.gm, &cm.gm, sizeof(GCodeState_t));	// copy GCode context to arc singleton - some will be overwritten to run segments
	copy_vector(arc.position, cm.gmx.position);		// set initial arc position from gcode model

	arc.radius = _to_millimeters(radius);			// set arc radius or zero

	arc.offset[0] = _to_millimeters(i);				// copy offsets with conversion to canonical form (mm)
	arc.offset[1] = _to_millimeters(j);
	arc.offset[2] = _to_millimeters(k);

	arc.rotations = floor(fabs(cm.gn.parameter));   // P must be a positive integer - force it if not

	// determine if this is a full circle arc. Evaluates true if no target is set
	arc.full_circle = (fp_ZERO(flags[arc.plane_axis_0]) & fp_ZERO(flags[arc.plane_axis_1]));

	// compute arc runtime values
	ritorno(_compute_arc());

	if (fp_ZERO(arc.length)) {
        return (STAT_MINIMUM_LENGTH_MOVE);          // trap zero length arcs that _compute_arc can throw
    }

/*	// test arc soft limits
	stat_t status = _test_arc_soft_limits();
	if (status != STAT_OK) {
    	cm.gm.motion_mode = MOTION_MODE_CANCEL_MOTION_MODE;
    	copy_vector(cm.gm.target, cm.gmx.position);		// reset model position
    	return (cm_soft_alarm(status));
	}
*/
	cm_cycle_start();						// if not already started
	arc.run_state = MOVE_RUN;				// enable arc to be run from the callback
	cm_finalize_move();
	return (STAT_OK);
}

/*
 * cm_arc_callback() - generate an arc
 *
 *	cm_arc_callback() is called from the controller main loop. Each time it's called it
 *	queues as many arc segments (lines) as it can before it blocks, then returns.
 *
 *  Parts of this routine were originally sourced from the grbl project.
 */

stat_t cm_arc_callback()
{
	if (arc.run_state == MOVE_OFF)
        return (STAT_NOOP);

	if (mp_get_planner_buffers_available() < PLANNER_BUFFER_HEADROOM)
        return (STAT_EAGAIN);

	arc.theta += arc.arc_segment_theta;
	arc.gm.target[arc.plane_axis_0] = arc.center_0 + sin(arc.theta) * arc.radius;
	arc.gm.target[arc.plane_axis_1] = arc.center_1 + cos(arc.theta) * arc.radius;
	arc.gm.target[arc.linear_axis] += arc.arc_segment_linear_travel;
	mp_aline(&arc.gm);								// run the line
	copy_vector(arc.position, arc.gm.target);		// update arc current position

	if (--arc.arc_segment_count > 0)
        return (STAT_EAGAIN);
	arc.run_state = MOVE_OFF;
	return (STAT_OK);
}

/*
 * cm_abort_arc() - stop arc movement without maintaining position
 *
 *	OK to call if no arc is running
 */

void cm_abort_arc()
{
	arc.run_state = MOVE_OFF;
}

/*
 * _compute_arc() - compute arc from I and J (arc center point)
 *
 *	The theta calculation sets up an clockwise or counterclockwise arc from the current
 *	position to the target position around the center designated by the offset vector.
 *	All theta-values measured in radians of deviance from the positive y-axis.
 *
 *                      | <- theta == 0
 *                    * * *
 *                  *       *
 *                *           *
 *                *     O ----T   <- theta_end (e.g. 90 degrees: theta_end == PI/2)
 *                *   /
 *                  C   <- theta_start (e.g. -145 degrees: theta_start == -PI*(3/4))
 *
 *  Parts of this routine were originally sourced from the grbl project.
 */

static stat_t _compute_arc()
{
	// Compute radius. A non-zero radius value indicates a radius arc
    if (fp_NOT_ZERO(arc.radius)) {                  // indicates a radius arc
        _compute_arc_offsets_from_radius();
    } else {                                        // compute start radius
        arc.radius = hypotf(-arc.offset[arc.plane_axis_0], -arc.offset[arc.plane_axis_1]);
    }

    // Test arc specification for correctness according to:
    // http://linuxcnc.org/docs/html/gcode/gcode.html#sec:G2-G3-Arc
    // "It is an error if: when the arc is projected on the selected plane, the distance from
    //  the current point to the center differs from the distance from the end point to the
    //  center by more than (.05 inch/.5 mm) OR ((.0005 inch/.005mm) AND .1% of radius)."

    // Compute end radius from the center of circle (offsets) to target endpoint
    float end_0 = arc.gm.target[arc.plane_axis_0] - arc.position[arc.plane_axis_0] - arc.offset[arc.plane_axis_0];
    float end_1 = arc.gm.target[arc.plane_axis_1] - arc.position[arc.plane_axis_1] - arc.offset[arc.plane_axis_1];
    float err = fabs(hypotf(end_0, end_1) - arc.radius);   // end radius - start radius
    if ( (err > ARC_RADIUS_ERROR_MAX) ||
        ((err > ARC_RADIUS_ERROR_MIN) && (err > arc.radius * ARC_RADIUS_TOLERANCE)) ) {
//        return (STAT_ARC_HAS_IMPOSSIBLE_CENTER_POINT);
        return (STAT_ARC_SPECIFICATION_ERROR);
    }

	// Calculate the theta (angle) of the current point (position)
	// arc.theta is angular starting point for the arc (is also needed for calculating center point)
    arc.theta = atan2(-arc.offset[arc.plane_axis_0], -arc.offset[arc.plane_axis_1]);

    // Compute the angular travel
    float g18_correction = 1;
    if (cm.gm.select_plane == CANON_PLANE_XZ) {             // used to invert G18 XZ plane arcs for proper CW orientation
        g18_correction = -1;
    }
	if (arc.full_circle) {                                  // if full circle you can skip the stuff in the else clause
    	arc.angular_travel = 0;                             // angular travel always starts as zero for full circles
    	if (fp_ZERO(arc.rotations)) {                       // handle the valid case of a full circle arc w/P=0
            arc.rotations = 1.0;
        }
    } else {                                                // ... it's not a full circle
        arc.theta_end = atan2(end_0, end_1);
	    if (arc.theta_end <= arc.theta) {                   // make the difference positive so we have clockwise travel
            arc.theta_end += 2*M_PI * g18_correction;       // NB: MUST be <= in (arc.theta_end <= arc.theta) or PartKam arcs will fail
        }
	    arc.angular_travel = arc.theta_end - arc.theta;     // compute positive angular travel
    	if (cm.gm.motion_mode == MOTION_MODE_CCW_ARC) {     // reverse travel direction if it's CCW arc
            arc.angular_travel -= 2*M_PI * g18_correction;
        }
	}
    if (cm.gm.motion_mode == MOTION_MODE_CW_ARC) {          // add in travel for rotations
        arc.angular_travel += 2*M_PI * arc.rotations * g18_correction;
    } else {
        arc.angular_travel -= 2*M_PI * arc.rotations * g18_correction;
    }

	// Calculate travel in the depth axis of the helix and compute the time it should take to perform the move
	// arc.length is the total mm of travel of the helix (or just a planar arc)
	arc.linear_travel = arc.gm.target[arc.linear_axis] - arc.position[arc.linear_axis];
	arc.planar_travel = arc.angular_travel * arc.radius;
	arc.length = hypotf(arc.planar_travel, arc.linear_travel);  // NB: hypot is insensitive to +/- signs
	_estimate_arc_time();	// get an estimate of execution time to inform arc_segment calculation

	// Find the minimum number of arc_segments that meets these constraints...
	float arc_segments_for_chordal_accuracy = arc.length / sqrt(4*cm.chordal_tolerance * (2 * arc.radius - cm.chordal_tolerance));
	float arc_segments_for_minimum_distance = arc.length / cm.arc_segment_len;
	float arc_segments_for_minimum_time = arc.arc_time * MICROSECONDS_PER_MINUTE / MIN_ARC_SEGMENT_USEC;

	arc.arc_segments = floor(min3(arc_segments_for_chordal_accuracy,
							      arc_segments_for_minimum_distance,
							      arc_segments_for_minimum_time));

	arc.arc_segments = max(arc.arc_segments, 1);            //...but is at least 1 arc_segment
 	arc.gm.move_time = arc.arc_time / arc.arc_segments;     // gcode state struct gets arc_segment_time, not arc time
	arc.arc_segment_count = (int32_t)arc.arc_segments;
	arc.arc_segment_theta = arc.angular_travel / arc.arc_segments;
	arc.arc_segment_linear_travel = arc.linear_travel / arc.arc_segments;
    arc.center_0 = arc.position[arc.plane_axis_0] - sin(arc.theta) * arc.radius;
    arc.center_1 = arc.position[arc.plane_axis_1] - cos(arc.theta) * arc.radius;
	arc.gm.target[arc.linear_axis] = arc.position[arc.linear_axis];	// initialize the linear target
	return (STAT_OK);
}

/*
 * _compute_arc_offsets_from_radius() - compute arc center (offset) from radius.
 *
 *  Needs to calculate the center of the circle that has the designated radius and
 *	passes through both the current position and the target position
 *
 *	This method calculates the following set of equations where:
 *	`  [x,y] is the vector from current to target position,
 *		d == magnitude of that vector,
 *		h == hypotenuse of the triangle formed by the radius of the circle,
 *			 the distance to the center of the travel vector.
 *
 *	A vector perpendicular to the travel vector [-y,x] is scaled to the length
 *	of h [-y/d*h, x/d*h] and added to the center of the travel vector [x/2,y/2]
 *	to form the new point [i,j] at [x/2-y/d*h, y/2+x/d*h] which will be the
 *	center of the arc.
 *
 *		d^2 == x^2 + y^2
 *		h^2 == r^2 - (d/2)^2
 *		i == x/2 - y/d*h
 *		j == y/2 + x/d*h
 *                                        O <- [i,j]
 *                                     -  |
 *                           r      -     |
 *                               -        |
 *                            -           | h
 *                         -              |
 *           [0,0] ->  C -----------------+--------------- T  <- [x,y]
 *                     | <------ d/2 ---->|
 *
 *		C - Current position
 *		T - Target position
 *		O - center of circle that pass through both C and T
 *		d - distance from C to T
 *		r - designated radius
 *		h - distance from center of CT to O
 *
 *	Expanding the equations:
 *		d -> sqrt(x^2 + y^2)
 *		h -> sqrt(4 * r^2 - x^2 - y^2)/2
 *		i -> (x - (y * sqrt(4 * r^2 - x^2 - y^2)) / sqrt(x^2 + y^2)) / 2
 *		j -> (y + (x * sqrt(4 * r^2 - x^2 - y^2)) / sqrt(x^2 + y^2)) / 2
 *
 *	Which can be written:
 *		i -> (x - (y * sqrt(4 * r^2 - x^2 - y^2))/sqrt(x^2 + y^2))/2
 *		j -> (y + (x * sqrt(4 * r^2 - x^2 - y^2))/sqrt(x^2 + y^2))/2
 *
 *	Which we for size and speed reasons optimize to:
 *		h_x2_div_d = sqrt(4 * r^2 - x^2 - y^2)/sqrt(x^2 + y^2)
 *		i = (x - (y * h_x2_div_d))/2
 *		j = (y + (x * h_x2_div_d))/2
 *
 * ----Computing clockwise vs counter-clockwise motion ----
 *
 *	The counter clockwise circle lies to the left of the target direction.
 *	When offset is positive the left hand circle will be generated -
 *	when it is negative the right hand circle is generated.
 *
 *                                   T  <-- Target position
 *
 *                                   ^
 *      Clockwise circles with       |     Clockwise circles with
 *		this center will have        |     this center will have
 *      > 180 deg of angular travel  |     < 180 deg of angular travel,
 *                        \          |      which is a good thing!
 *                         \         |         /
 *  center of arc when  ->  x <----- | -----> x <- center of arc when
 *  h_x2_div_d is positive           |             h_x2_div_d is negative
 *                                   |
 *                                   C  <-- Current position
 *
 *
 *	Assumes arc singleton has been pre-loaded with target and position.
 *	Parts of this routine were originally sourced from the grbl project.
 */
static stat_t _compute_arc_offsets_from_radius()
{
	// Calculate the change in position along each selected axis
	float x = cm.gm.target[arc.plane_axis_0] - cm.gmx.position[arc.plane_axis_0];
	float y = cm.gm.target[arc.plane_axis_1] - cm.gmx.position[arc.plane_axis_1];

	// *** From Forrest Green - Other Machine Co, 3/27/14
	// If the distance between endpoints is greater than the arc diameter, disc
	// will be negative indicating that the arc is offset into the complex plane
	// beyond the reach of any real CNC. However, numerical errors can flip the
	// sign of disc as it approaches zero (which happens as the arc angle approaches
	// 180 degrees). To avoid mishandling these arcs we use the closest real
	// solution (which will be 0 when disc <= 0). This risks obscuring g-code errors
	// where the radius is actually too small (they will be treated as half circles),
	// but ensures that all valid arcs end up reasonably close to their intended
	// paths regardless of any numerical issues.
	float disc = 4 * square(arc.radius) - (square(x) + square(y));

	// h_x2_div_d == -(h * 2 / d)
	float h_x2_div_d = (disc > 0) ? -sqrt(disc) / hypotf(x,y) : 0;

	// Invert the sign of h_x2_div_d if circle is counter clockwise (see header notes)
	if (cm.gm.motion_mode == MOTION_MODE_CCW_ARC) { h_x2_div_d = -h_x2_div_d;}

	// Negative R is g-code-alese for "I want a circle with more than 180 degrees
	// of travel" (go figure!), even though it is advised against ever generating
	// such circles in a single line of g-code. By inverting the sign of
	// h_x2_div_d the center of the circles is placed on the opposite side of
	// the line of travel and thus we get the unadvisably long arcs as prescribed.
	if (arc.radius < 0) { h_x2_div_d = -h_x2_div_d; }

	// Complete the operation by calculating the actual center of the arc
	arc.offset[arc.plane_axis_0] = (x-(y*h_x2_div_d))/2;
	arc.offset[arc.plane_axis_1] = (y+(x*h_x2_div_d))/2;
	arc.offset[arc.linear_axis] = 0;
	return (STAT_OK);
}

/*
 * _estimate_arc_time ()
 *
 *	Returns a naiive estimate of arc execution time to inform segment calculation.
 *	The arc time is computed not to exceed the time taken in the slowest dimension
 *	in the arc plane or in linear travel. Maximum feed rates are compared in each
 *	dimension, but the comparison assumes that the arc will have at least one segment
 *	where the unit vector is 1 in that dimension. This is not true for any arbitrary arc,
 *	with the result that the time returned may be less than optimal.
 */
static void _estimate_arc_time ()
{
	// Determine move time at requested feed rate
	if (cm.gm.feed_rate_mode == INVERSE_TIME_MODE) {
		arc.arc_time = cm.gm.feed_rate;	                // inverse feed rate has been normalized to minutes
		cm.gm.feed_rate = 0;                            // reset feed rate so next block requires an explicit feed rate setting
		cm.gm.feed_rate_mode = UNITS_PER_MINUTE_MODE;
	} else {
		arc.arc_time = arc.length / cm.gm.feed_rate;
	}

	// Downgrade the time if there is a rate-limiting axis
	arc.arc_time = max(arc.arc_time, arc.planar_travel/cm.a[arc.plane_axis_0].feedrate_max);
	arc.arc_time = max(arc.arc_time, arc.planar_travel/cm.a[arc.plane_axis_1].feedrate_max);
	if (fabs(arc.linear_travel) > 0) {
		arc.arc_time = max(arc.arc_time, fabs(arc.linear_travel/cm.a[arc.linear_axis].feedrate_max));
	}
}

/*
 * _test_arc_soft_limits() - return error status if soft limit is exceeded
 *
 *	Test if arc extends beyond arc plane boundaries set in soft limits.
 *
 *	The arc starting position (P) and target (T) define 2 points that divide the
 *	arc plane into 9 rectangles. The center of the arc is (C). P and T define the
 *	endpoints of two possible arcs; one that is less than or equal to 180 degrees (acute)
 *	and one that is greater than 180 degrees (obtuse), depending on the location of (C).
 *
 *	-------------------------------  plane boundaries in X and Y
 *  |         |         |         |
 *  |    1    |    2    |    3    |
 *  |                   |         |
 *	--------- P -------------------
 *  |                   |         |
 *  |    4    |    5    |    6    |
 *  |         |                   |
 *	------------------- T ---------
 *  |        C|                   |  C shows one of many possible center locations
 *  |    7    |    8    |    9    |
 *  |         |         |         |
 *	-------------------------------
 *
 *	C will fall along a diagonal bisecting 7, 5 and 3, but there is some tolerance in the
 *	circle algorithm that allows C to deviate from the centerline slightly. As the centerline
 *	approaches the line connecting S and T the acute arcs will be "above" S and T in sections
 *	5 or 3, and the obtuse arcs will be "below" in sections 5 or 7. But it's simpler, because
 *	we know that the arc is > 180 degrees (obtuse) if the angular travel value is > pi.
 *
 *	The example below only tests the X axis (0 plane axis), but testing the other axes is similar
 *
 *	  (1) If Cx <= Px and arc is acute; no test is needed
 *
 *	  (2) If Cx <= Px and arc is obtuse; test if the radius is greater than
 *			the distance from Cx to the negative X boundary
 *
 *	  (3) If Px < Cx < Tx and arc is acute; test if the radius is greater than
 *			the distance from Cx to the positive X boundary
 *
 *	  (4) If Px < Cx < Tx and arc is obtuse; test if the radius is greater than
 *			the distance from Cx to the positive X boundary
 *
 *	The arc plane is defined by 0 and 1 depending on G17/G18/G19 plane selected,
 *	corresponding to arc planes XY, XZ, YZ, respectively.
 *
 *	Must be called with all the following set in the arc struct
 *	  -	arc starting position (arc.position)
 *	  - arc ending position (arc.gm.target)
 *	  - arc center (arc.center_0, arc.center_1)
 *	  - arc.radius (arc.radius)
 *	  - arc angular travel in radians (arc.angular_travel)
 *	  - max and min travel in axis 0 and axis 1 (in cm struct)
 */
/* UNUSED
static stat_t _test_arc_soft_limit_plane_axis(float center, uint8_t plane_axis)
{
	if (center <= arc.position[plane_axis]) {
		if (arc.angular_travel < M_PI) {							// case (1)
			return (STAT_OK);
		}
		if ((center - arc.radius) < cm.a[plane_axis].travel_min) {	// case (2)
			return (STAT_SOFT_LIMIT_EXCEEDED);
		}
	}
	if ((center + arc.radius) > cm.a[plane_axis].travel_max) {		// cases (3) and (4)
		return (STAT_SOFT_LIMIT_EXCEEDED);
	}
	return(STAT_OK);
}

static stat_t _test_arc_soft_limits()
{
	if (cm.soft_limit_enable == true) {

		// Test if target falls outside boundaries. This is a 3 dimensional test
		// so it also checks the linear axis of the arc (helix axis)
		ritorno(cm_test_soft_limits(arc.gm.target));

		// test arc extents
		ritorno(_test_arc_soft_limit_plane_axis(arc.center_0, arc.plane_axis_0));
		ritorno(_test_arc_soft_limit_plane_axis(arc.center_1, arc.plane_axis_1));
	}
	return(STAT_OK);
=======
/*
 * cm_abort_arc() - stop arc movement without maintaining position
 *
 *	OK to call if no arc is running
 */

void cm_abort_arc()
{
	arc.run_state = MOVE_OFF;
}

/*
 * cm_arc_callback() - generate an arc
 *
 *  cm_arc_cycle_callback() is called from the controller main loop. Each time it's called
 *  it queues as many arc segments (lines) as it can before it blocks, then returns.
 *
 *  Parts of this routine were informed by the grbl project.
 */

stat_t cm_arc_callback()
{
	if (arc.run_state == MOVE_OFF) {
        return (STAT_NOOP);
    }
	if (mp_planner_is_full()) {
        return (STAT_EAGAIN);
    }
	arc.theta += arc.segment_theta;
	arc.gm.target[arc.plane_axis_0] = arc.center_0 + sin(arc.theta) * arc.radius;
	arc.gm.target[arc.plane_axis_1] = arc.center_1 + cos(arc.theta) * arc.radius;
	arc.gm.target[arc.linear_axis] += arc.segment_linear_travel;

	mp_aline(&arc.gm);								// run the line
	copy_vector(arc.position, arc.gm.target);		// update arc current position

	if (--arc.segment_count > 0) {
        return (STAT_EAGAIN);
    }
	arc.run_state = MOVE_OFF;
	return (STAT_OK);
>>>>>>> d8c152a1
}

/*
 * cm_arc_feed() - canonical machine entry point for arcs
 *
 * Generates an arc by queuing line segments to the move buffer. The arc is
 * approximated by generating a large number of tiny, linear segments.
 */

stat_t cm_arc_feed(const float target[], const float f_target_f[],     // target endpoint
                   const float offset[], const float f_offset_f[],     // IJK offsets
                   const float radius, const bool radius_f,         // radius if radius mode
                   const float P_word, const bool P_word_f,         // parameter
                   const bool modal_g1_f,                           // modal group flag for motion group
                   const uint8_t motion_mode)                       // defined motion mode
{
    // temporary fix for target and offset flags coming in as floats
    bool target_f[AXES] = { fp_NOT_ZERO(f_target_f[AXIS_X]),
                            fp_NOT_ZERO(f_target_f[AXIS_Y]),
                            fp_NOT_ZERO(f_target_f[AXIS_Z]),
                            fp_NOT_ZERO(f_target_f[AXIS_A]),
                            fp_NOT_ZERO(f_target_f[AXIS_B]),
                            fp_NOT_ZERO(f_target_f[AXIS_C]) };

    bool offset_f[3] =    { fp_NOT_ZERO(f_offset_f[OFS_I]),
                            fp_NOT_ZERO(f_offset_f[OFS_J]),
                            fp_NOT_ZERO(f_offset_f[OFS_K]) };

	// Start setting up the arc and trapping arc specification errors

    // Trap some precursor cases. Since motion mode (MODAL_GROUP_G1) persists from the
    // previous move it's possible for non-modal commands such as F or P to arrive here
    // when no motion has actually been specified. It's also possible to run an arc as
    // simple as "I25" if CW or CCW motion mode was already set by a previous block.
    // Here are 2 cases to handle if CW or CCW motion mode was set by a previous block:
    //
    // Case 1: F, P or other non modal is specified but no movement is specified
    //         (no offsets or radius). This is OK: return STAT_OK
    //
    // Case 2: Movement is specified w/o a new G2 or G3 word in the (new) block.
    //         This is OK: continue the move
    //
    if ((!modal_g1_f) &&                                                // G2 or G3 not present
        (!(offset_f[AXIS_X] | offset_f[AXIS_Y] | offset_f[AXIS_Z])) &&  // no offsets are present
        (!radius_f)) {                                                  // radius not present
        return (STAT_OK);
    }

    // Some things you might think are errors but are not:
    //  - offset specified for linear axis (i.e. not one of the plane axes). Ignored
    //  - rotary axes are present. Ignored

	// trap missing feed rate
	if (fp_ZERO(cm.gm.feed_rate)) {
    	return (STAT_GCODE_FEEDRATE_NOT_SPECIFIED);
	}

	// Set the arc plane for the current G17/G18/G19 setting and test arc specification
	// Plane axis 0 and 1 are the arc plane, the linear axis is normal to the arc plane.
	if (cm.gm.select_plane == CANON_PLANE_XY) {	        // G17 - the vast majority of arcs are in the G17 (XY) plane
    	arc.plane_axis_0 = AXIS_X;
    	arc.plane_axis_1 = AXIS_Y;
    	arc.linear_axis  = AXIS_Z;
    } else if (cm.gm.select_plane == CANON_PLANE_XZ) {	// G18
        arc.plane_axis_0 = AXIS_X;
        arc.plane_axis_1 = AXIS_Z;
        arc.linear_axis  = AXIS_Y;
    } else if (cm.gm.select_plane == CANON_PLANE_YZ) {	// G19
        arc.plane_axis_0 = AXIS_Y;
        arc.plane_axis_1 = AXIS_Z;
        arc.linear_axis  = AXIS_X;
    } else {
//        return(cm_panic(STAT_GCODE_ACTIVE_PLANE_IS_MISSING, "cm_arc_feed() impossible value")); // plane axis has impossible value
        return(STAT_GCODE_ACTIVE_PLANE_IS_MISSING); // plane axis has impossible value
    }

    // test if no endpoints are specified in the selected plane
    arc.full_circle = false;        // initial condition
    if (!(target_f[arc.plane_axis_0] || target_f[arc.plane_axis_1])) {
        if (radius_f) {             // in radius mode arcs missing both endpoints is an error
            return (STAT_ARC_AXIS_MISSING_FOR_SELECTED_PLANE);
        } else {
            arc.full_circle = true; // in center format arc this specifies a full circle
        }
    }

    // test radius arcs for radius tolerance
    if (radius_f) {
        arc.radius = _to_millimeters(radius);           // set radius to internal format (mm)
        if (fabs(arc.radius) < MIN_ARC_RADIUS) {        // radius value must be > minimum radius
            return (STAT_ARC_RADIUS_OUT_OF_TOLERANCE);
        }

    // test that center format absolute distance mode arcs have both offsets specified
    } else {
        if (cm.gm.arc_distance_mode == ABSOLUTE_MODE) {
            if (!(offset_f[arc.plane_axis_0] && offset_f[arc.plane_axis_1])) {  // if one or both offsets are missing
                return (STAT_ARC_OFFSETS_MISSING_FOR_SELECTED_PLANE);
            }
        }
    }

    // Set arc rotations using P word
    if (P_word_f) {
        if (P_word < 0) {  // If P is present it must be a positive integer
            return (STAT_P_WORD_IS_NEGATIVE);
        }
        if (floor(P_word) - (P_word) > 0) {
            return (STAT_P_WORD_IS_NOT_AN_INTEGER);
        }
        arc.rotations = P_word;
    } else {
        if (arc.full_circle) {      // arc rotations default to 1 for full circles
            arc.rotations = 1;
        } else {
            arc.rotations = 0;      // no rotations
        }
    }

	// set values in the Gcode model state & copy it (linenum was already captured)
	cm_set_model_target(target, (float *)target_f);

    // in radius mode it's an error for start == end
    if (radius_f) {
        if ((fp_EQ(cm.gmx.position[AXIS_X], cm.gm.target[AXIS_X])) &&
            (fp_EQ(cm.gmx.position[AXIS_Y], cm.gm.target[AXIS_Y])) &&
            (fp_EQ(cm.gmx.position[AXIS_Z], cm.gm.target[AXIS_Z]))) {
            return (STAT_ARC_ENDPOINT_IS_STARTING_POINT);
        }
    }

    // *** now get down to the rest of the work setting up the arc for execution ***
	cm.gm.motion_mode = motion_mode;
	cm_set_work_offsets(&cm.gm);                    // capture the fully resolved offsets to gm
	memcpy(&arc.gm, &cm.gm, sizeof(GCodeState_t));  // copy GCode context to arc singleton - some will be overwritten to run segments
	copy_vector(arc.position, cm.gmx.position);     // set initial arc position from gcode model

    if (arc.gm.linenum == 163) {
        cm.gm.motion_mode = MOTION_MODE_CW_ARC;
    }

    arc.offset[OFS_I] = _to_millimeters(offset[OFS_I]); // copy offsets with conversion to canonical form (mm)
    arc.offset[OFS_J] = _to_millimeters(offset[OFS_J]);
    arc.offset[OFS_K] = _to_millimeters(offset[OFS_K]);

    if (arc.gm.arc_distance_mode == ABSOLUTE_MODE) {    // adjust offsets if in absolute mode
         arc.offset[OFS_I] -= cm.gmx.position[AXIS_X];
         arc.offset[OFS_J] -= cm.gmx.position[AXIS_Y];
         arc.offset[OFS_K] -= cm.gmx.position[AXIS_Z];
    }

	// compute arc runtime values
	ritorno(_compute_arc(radius_f));

	// test arc soft limits
	stat_t status = _test_arc_soft_limits();
	if (status != STAT_OK) {
    	cm.gm.motion_mode = MOTION_MODE_CANCEL_MOTION_MODE;
    	copy_vector(cm.gm.target, cm.gmx.position);		// reset model position
//	    return (cm_alarm(status, "arc soft_limits"));   // throw an alarm
        return (STAT_SOFT_LIMIT_EXCEEDED);
	}

	cm_cycle_start();						        // if not already started
	arc.run_state = MOVE_RUN;				        // enable arc to be run from the callback
	cm_finalize_move();
	return (STAT_OK);
}

/*
 * _compute_arc() - compute arc from I and J (arc center point)
 *
 *	The theta calculation sets up an clockwise or counterclockwise arc from the current
 *	position to the target position around the center designated by the offset vector.
 *	All theta-values measured in radians of deviance from the positive y-axis.
 *
 *                      | <- theta == 0
 *                    * * *
 *                  *       *
 *                *           *
 *                *     O ----T   <- theta_end (e.g. 90 degrees: theta_end == PI/2)
 *                *   /
 *                  C   <- theta_start (e.g. -145 degrees: theta_start == -PI*(3/4))
 *
 *  Parts of this routine were informed by the grbl project.
 */

static stat_t _compute_arc(const bool radius_f)
{
    // Compute IJK offsets and starting radius
    if (radius_f) {                         // indicates a radius arc
        _compute_arc_offsets_from_radius();
    } else {                                // compute start radius
        arc.radius = hypotf(-arc.offset[arc.plane_axis_0], -arc.offset[arc.plane_axis_1]);
    }

    // Test arc specification for correctness according to:
    // http://linuxcnc.org/docs/html/gcode/gcode.html#sec:G2-G3-Arc
    // "It is an error if: when the arc is projected on the selected plane, the distance from
    //  the current point to the center differs from the distance from the end point to the
    //  center by more than (.05 inch/.5 mm) OR ((.0005 inch/.005mm) AND .1% of radius)."

    // Compute end radius from the center of circle (offsets) to target endpoint
    float end_0 = arc.gm.target[arc.plane_axis_0] - arc.position[arc.plane_axis_0] - arc.offset[arc.plane_axis_0];
    float end_1 = arc.gm.target[arc.plane_axis_1] - arc.position[arc.plane_axis_1] - arc.offset[arc.plane_axis_1];
    float err = fabs(hypotf(end_0, end_1) - arc.radius);   // end radius - start radius
    if ((err > ARC_RADIUS_ERROR_MAX) ||
       ((err > ARC_RADIUS_ERROR_MIN) && (err > arc.radius * ARC_RADIUS_TOLERANCE))) {
        return (STAT_ARC_HAS_IMPOSSIBLE_CENTER_POINT);
    }

    // Compute the angular travel
    // Calculate the theta angle of the current position (theta is also needed for calculating center point)
    // Note: gcc atan2 reverses args, i.e.: atan2(Y,X)
    arc.theta = atan2(-arc.offset[arc.plane_axis_0], -arc.offset[arc.plane_axis_1]);

    // Compute angular travel if not a full circle arc
    if (!arc.full_circle) {
        arc.angular_travel = atan2(end_0, end_1) - arc.theta; // travel = theta_end - theta_start

        // correct for atan2 output quadrants
        if (arc.gm.motion_mode == MOTION_MODE_CW_ARC) {
//            if (arc.angular_travel <= 0) { arc.angular_travel += 2*M_PI; }
            if (arc.angular_travel < 0) { arc.angular_travel += 2*M_PI; }
        } else {
            if (arc.angular_travel > 0)  { arc.angular_travel -= 2*M_PI; }
        }
        // apply XZ plane (G18) correction
        if (arc.gm.select_plane == CANON_PLANE_XZ) {
            if (arc.angular_travel >= 0) { arc.angular_travel -= 2*M_PI; }
            else                         { arc.angular_travel += 2*M_PI; }
        }
        // add in travel for rotations
        if (arc.angular_travel >= 0) { arc.angular_travel += 2*M_PI * arc.rotations; }
        else                         { arc.angular_travel -= 2*M_PI * arc.rotations; }

    // Compute full-circle arcs
    } else {
        if (cm.gm.motion_mode == MOTION_MODE_CCW_ARC) { arc.rotations *= -1; }
        if (arc.gm.select_plane == CANON_PLANE_XZ)    { arc.rotations *= -1; }
        arc.angular_travel = 2 * M_PI * arc.rotations;
    }

    // Calculate the depth of the helix
    arc.linear_travel = arc.gm.target[arc.linear_axis] - arc.position[arc.linear_axis];

    // Trap zero movement arcs
    if (fp_ZERO(arc.angular_travel) && fp_ZERO(arc.linear_travel)) {
        return (STAT_ARC_ENDPOINT_IS_STARTING_POINT);
    }

    // Calculate travel in the plane
    // Length is the total mm of travel of the helix (or just the planar arc)
    arc.planar_travel = arc.angular_travel * arc.radius;
    arc.length = hypotf(arc.planar_travel, fabs(arc.linear_travel));

    // Find the minimum number of segments that meet accuracy and time constraints...
    // Note: removed segment_length test as segment_time accounts for this (build 083.37)
    float arc_time;
    float segments_for_minimum_time = _estimate_arc_time(arc_time) * (MICROSECONDS_PER_MINUTE / MIN_ARC_SEGMENT_USEC);
    float segments_for_chordal_accuracy = arc.length / sqrt(4*cm.chordal_tolerance * (2 * arc.radius - cm.chordal_tolerance));
    arc.segments = floor(min(segments_for_chordal_accuracy, segments_for_minimum_time));
    arc.segments = max(arc.segments, (float)1.0);		//...but is at least 1 segment

    if (arc.gm.feed_rate_mode == INVERSE_TIME_MODE) {
        arc.gm.feed_rate /= arc.segments;
    }
    // setup the rest of the arc parameters
    arc.segment_count = (int32_t)arc.segments;
    arc.segment_theta = arc.angular_travel / arc.segments;
    arc.segment_linear_travel = arc.linear_travel / arc.segments;
    arc.center_0 = arc.position[arc.plane_axis_0] - sin(arc.theta) * arc.radius;
    arc.center_1 = arc.position[arc.plane_axis_1] - cos(arc.theta) * arc.radius;
    arc.gm.target[arc.linear_axis] = arc.position[arc.linear_axis];	// initialize the linear target
    return (STAT_OK);
}

/*
 * _compute_arc_offsets_from_radius() - compute arc center (offset) from radius.
 *
 *  Needs to calculate the center of the circle that has the designated radius and
 *	passes through both the current position and the target position
 *
 *	This method calculates the following set of equations where:
 *	`  [x,y] is the vector from current to target position,
 *		d == magnitude of that vector,
 *		h == hypotenuse of the triangle formed by the radius of the circle,
 *			 the distance to the center of the travel vector.
 *
 *	A vector perpendicular to the travel vector [-y,x] is scaled to the length
 *	of h [-y/d*h, x/d*h] and added to the center of the travel vector [x/2,y/2]
 *	to form the new point [i,j] at [x/2-y/d*h, y/2+x/d*h] which will be the
 *	center of the arc.
 *
 *		d^2 == x^2 + y^2
 *		h^2 == r^2 - (d/2)^2
 *		i == x/2 - y/d*h
 *		j == y/2 + x/d*h
 *                                        O <- [i,j]
 *                                     -  |
 *                           r      -     |
 *                               -        |
 *                            -           | h
 *                         -              |
 *           [0,0] ->  C -----------------+--------------- T  <- [x,y]
 *                     | <------ d/2 ---->|
 *
 *		C - Current position
 *		T - Target position
 *		O - center of circle that pass through both C and T
 *		d - distance from C to T
 *		r - designated radius
 *		h - distance from center of CT to O
 *
 *	Expanding the equations:
 *		d -> sqrt(x^2 + y^2)
 *		h -> sqrt(4 * r^2 - x^2 - y^2)/2
 *		i -> (x - (y * sqrt(4 * r^2 - x^2 - y^2)) / sqrt(x^2 + y^2)) / 2
 *		j -> (y + (x * sqrt(4 * r^2 - x^2 - y^2)) / sqrt(x^2 + y^2)) / 2
 *
 *	Which can be written:
 *		i -> (x - (y * sqrt(4 * r^2 - x^2 - y^2))/sqrt(x^2 + y^2))/2
 *		j -> (y + (x * sqrt(4 * r^2 - x^2 - y^2))/sqrt(x^2 + y^2))/2
 *
 *	Which we for size and speed reasons optimize to:
 *		h_x2_div_d = sqrt(4 * r^2 - x^2 - y^2)/sqrt(x^2 + y^2)
 *		i = (x - (y * h_x2_div_d))/2
 *		j = (y + (x * h_x2_div_d))/2
 *
 * ----Computing clockwise vs counter-clockwise motion ----
 *
 *	The counter clockwise circle lies to the left of the target direction.
 *	When offset is positive the left hand circle will be generated -
 *	when it is negative the right hand circle is generated.
 *
 *                                   T  <-- Target position
 *
 *                                   ^
 *      Clockwise circles with       |     Clockwise circles with
 *		this center will have        |     this center will have
 *      > 180 deg of angular travel  |     < 180 deg of angular travel,
 *                        \          |      which is a good thing!
 *                         \         |         /
 *  center of arc when  ->  x <----- | -----> x <- center of arc when
 *  h_x2_div_d is positive           |             h_x2_div_d is negative
 *                                   |
 *                                   C  <-- Current position
 *
 *
 *	Assumes arc singleton has been pre-loaded with target and position.
 *  Parts of this routine were informed by the grbl project.
 */
static void _compute_arc_offsets_from_radius()
{
	// Calculate the change in position along each selected axis
	float x = cm.gm.target[arc.plane_axis_0] - cm.gmx.position[arc.plane_axis_0];
	float y = cm.gm.target[arc.plane_axis_1] - cm.gmx.position[arc.plane_axis_1];

	// *** From Forrest Green - Other Machine Co, 3/27/14
	// If the distance between endpoints is greater than the arc diameter, disc will be
	// negative indicating that the arc is offset into the complex plane beyond the reach
    // of any real CNC. However, numerical errors can flip the sign of disc as it approaches
    // zero (which happens as the arc angle approaches 180 degrees). To avoid mishandling
    // these arcs we use the closest real solution (which will be 0 when disc <= 0). This
    // risks obscuring g-code errors where the radius is actually too small (they will be
    // treated as half circles), but ensures that all valid arcs end up reasonably close
    // to their intended paths regardless of any numerical issues.
	float disc = 4 * square(arc.radius) - (square(x) + square(y));

	// h_x2_div_d == -(h * 2 / d)
	float h_x2_div_d = (disc > 0) ? -sqrt(disc) / hypotf(x,y) : 0;

	// Invert the sign of h_x2_div_d if circle is counter clockwise (see header notes)
	if (cm.gm.motion_mode == MOTION_MODE_CCW_ARC) {
        h_x2_div_d = -h_x2_div_d;
    }

	// Negative R is g-code-alese for "I want a circle with more than 180 degrees of travel"
    // (go figure!), even though it is advised against ever generating such circles in a
    // single Gcode block. By inverting the sign of h_x2_div_d the center of the circles is
    // placed on the opposite side of the line of travel and thus we get the inadvisably
    // long arcs as prescribed.
	if (arc.radius < 0) {
        h_x2_div_d = -h_x2_div_d;
        arc.radius *= -1;           // and flip the radius sign while you are at it
    }

	// Complete the operation by calculating the actual center of the arc
	arc.offset[arc.plane_axis_0] = (x-(y*h_x2_div_d))/2;
	arc.offset[arc.plane_axis_1] = (y+(x*h_x2_div_d))/2;
	arc.offset[arc.linear_axis] = 0;
}

/*
 * _estimate_arc_time ()
 *
 *	Returns a naiive estimate of arc execution time to inform segment calculation.
 *	The arc time is computed not to exceed the time taken in the slowest dimension
 *	in the arc plane or in linear travel. Maximum feed rates are compared in each
 *	dimension, but the comparison assumes that the arc will have at least one segment
 *	where the unit vector is 1 in that dimension. This is not true for any arbitrary arc,
 *	with the result that the time returned may be less than optimal.
 */
static float _estimate_arc_time (float arc_time)
{
	// Determine move time at requested feed rate
	if (arc.gm.feed_rate_mode == INVERSE_TIME_MODE) {
		arc_time = arc.gm.feed_rate;    // inverse feed rate has been normalized to minutes
	} else {
		arc_time = arc.length / cm.gm.feed_rate;
	}

	// Downgrade the time if there is a rate-limiting axis
	arc_time = max(arc_time, (float)fabs(arc.planar_travel/cm.a[arc.plane_axis_0].feedrate_max));
	arc_time = max(arc_time, (float)fabs(arc.planar_travel/cm.a[arc.plane_axis_1].feedrate_max));
	if (fabs(arc.linear_travel) > 0) {
		arc_time = max(arc_time, (float)fabs(arc.linear_travel/cm.a[arc.linear_axis].feedrate_max));
	}
    return (arc_time);
}

/*
 * _test_arc_soft_limits() - return error code if soft limit is exceeded
 *
 *	Test if arc extends beyond arc plane boundaries set in soft limits.
 *
 *	The arc starting position (P) and target (T) define 2 points that divide the
 *	arc plane into 9 rectangles. The center of the arc is (C). P and T define the
 *	endpoints of two possible arcs; one that is less than or equal to 180 degrees (acute)
 *	and one that is greater than 180 degrees (obtuse), depending on the location of (C).
 *
 *	-------------------------------  plane boundaries in X and Y
 *  |         |         |         |
 *  |    1    |    2    |    3    |
 *  |                   |         |
 *	--------- P -------------------
 *  |                   |         |
 *  |    4    |    5    |    6    |
 *  |         |                   |
 *	------------------- T ---------
 *  |        C|                   |  C shows one of many possible center locations
 *  |    7    |    8    |    9    |
 *  |         |         |         |
 *	-------------------------------
 *
 *	C will fall along a diagonal bisecting 7, 5 and 3, but there is some tolerance in the
 *	circle algorithm that allows C to deviate from the centerline slightly. As the centerline
 *	approaches the line connecting S and T the acute arcs will be "above" S and T in sections
 *	5 or 3, and the obtuse arcs will be "below" in sections 5 or 7. But it's simpler, because
 *	we know that the arc is > 180 degrees (obtuse) if the angular travel value is > pi.
 *
 *	The example below only tests the X axis (0 axis), but testing the other axis is similar
 *
 *	  (1) If Cx <= Px and arc is acute; no test is needed
 *
 *	  (2) If Cx <= Px and arc is obtuse; test if the radius is greater than
 *			the distance from Cx to the negative X boundary
 *
 *	  (3) If Px < Cx < Tx and arc is acute; test if the radius is greater than
 *			the distance from Cx to the positive X boundary
 *
 *	  (4) If Px < Cx < Tx and arc is obtuse; test if the radius is greater than
 *			the distance from Cx to the positive X boundary
 *
 *	The arc plane is defined by 0 and 1 depending on G17/G18/G19 plane selected,
 *	corresponding to arc planes XY, XZ, YZ, respectively.
 *
 *	Must be called with all the following set in the arc struct
 *	  -	arc starting position (arc.position)
 *	  - arc ending position (arc.gm.target)
 *	  - arc center (arc.center_0, arc.center_1)
 *	  - arc.radius (arc.radius)
 *	  - arc angular travel in radians (arc.angular_travel)
 *	  - max and min travel in axis 0 and axis 1 (in cm struct)
 */
/*
static stat_t _test_arc_soft_limit_plane_axis(float center, uint8_t plane_axis)
{
	if (center <= arc.position[plane_axis]) {
		if (arc.angular_travel < M_PI) {							// case (1)
			return (STAT_OK);
		}
		if ((center - arc.radius) < cm.a[plane_axis].travel_min) {	// case (2)
			return (STAT_SOFT_LIMIT_EXCEEDED);
		}
	}
	if ((center + arc.radius) > cm.a[plane_axis].travel_max) {		// cases (3) and (4)
		return (STAT_SOFT_LIMIT_EXCEEDED);
	}
	return(STAT_OK);
}
*/
static stat_t _test_arc_soft_limits()
{
/*
    if (cm.soft_limit_enable == true) {

        // Test if target falls outside boundaries. This is a 3 dimensional test
        // so it also checks the linear axis of the arc (helix axis)
        ritorno(cm_test_soft_limits(arc.gm.target));

        // test arc extents
        ritorno(_test_arc_soft_limit_plane_axis(arc.center_0, arc.plane_axis_0));
        ritorno(_test_arc_soft_limit_plane_axis(arc.center_1, arc.plane_axis_1));
    }
*/
    return(STAT_OK);
}<|MERGE_RESOLUTION|>--- conflicted
+++ resolved
@@ -1,1111 +1,554 @@
-/*
- * plan_arc.c - arc planning and motion execution
- * This file is part of the TinyG project
- *
- * Copyright (c) 2010 - 2015 Alden S. Hart, Jr.
- *
- * This file ("the software") is free software: you can redistribute it and/or modify
- * it under the terms of the GNU General Public License, version 2 as published by the
- * Free Software Foundation. You should have received a copy of the GNU General Public
- * License, version 2 along with the software.  If not, see <http://www.gnu.org/licenses/>.
- *
- * THE SOFTWARE IS DISTRIBUTED IN THE HOPE THAT IT WILL BE USEFUL, BUT WITHOUT ANY
- * WARRANTY OF ANY KIND, EXPRESS OR IMPLIED, INCLUDING BUT NOT LIMITED TO THE WARRANTIES
- * OF MERCHANTABILITY, FITNESS FOR A PARTICULAR PURPOSE AND NONINFRINGEMENT. IN NO EVENT
- * SHALL THE AUTHORS OR COPYRIGHT HOLDERS BE LIABLE FOR ANY CLAIM, DAMAGES OR OTHER
- * LIABILITY, WHETHER IN AN ACTION OF CONTRACT, TORT OR OTHERWISE, ARISING FROM, OUT OF
- * OR IN CONNECTION WITH THE SOFTWARE OR THE USE OR OTHER DEALINGS IN THE SOFTWARE.
- */
-/* This module actually contains some parts that belong ion the canonical machine,
- * and other parts that belong at the motion planner level, but the whole thing is
- * treated as if it were part of the motion planner.
- */
-
-#include "tinyg.h"
-#include "config.h"
-#include "canonical_machine.h"
-#include "plan_arc.h"
-#include "planner.h"
-#include "util.h"
-
-#include "spindle.h" //++++++ DIAGNOSTICS ONLY
-
-// Allocate arc planner singleton structure
-
-arc_t arc;
-
-// Local functions
-/*
+/*
+ * plan_arc.c - arc planning and motion execution
+ * This file is part of the TinyG project
+ *
+ * Copyright (c) 2010 - 2015 Alden S. Hart, Jr.
+ *
+ * This file ("the software") is free software: you can redistribute it and/or modify
+ * it under the terms of the GNU General Public License, version 2 as published by the
+ * Free Software Foundation. You should have received a copy of the GNU General Public
+ * License, version 2 along with the software.  If not, see <http://www.gnu.org/licenses/>.
+ *
+ * THE SOFTWARE IS DISTRIBUTED IN THE HOPE THAT IT WILL BE USEFUL, BUT WITHOUT ANY
+ * WARRANTY OF ANY KIND, EXPRESS OR IMPLIED, INCLUDING BUT NOT LIMITED TO THE WARRANTIES
+ * OF MERCHANTABILITY, FITNESS FOR A PARTICULAR PURPOSE AND NONINFRINGEMENT. IN NO EVENT
+ * SHALL THE AUTHORS OR COPYRIGHT HOLDERS BE LIABLE FOR ANY CLAIM, DAMAGES OR OTHER
+ * LIABILITY, WHETHER IN AN ACTION OF CONTRACT, TORT OR OTHERWISE, ARISING FROM, OUT OF
+ * OR IN CONNECTION WITH THE SOFTWARE OR THE USE OR OTHER DEALINGS IN THE SOFTWARE.
+ */
+/* This module actually contains some parts that belong ion the canonical machine,
+ * and other parts that belong at the motion planner level, but the whole thing is
+ * treated as if it were part of the motion planner.
+ */
+
+#include "tinyg.h"
+#include "config.h"
+#include "canonical_machine.h"
+#include "plan_arc.h"
+#include "planner.h"
+#include "util.h"
+
+//#include "spindle.h" //++++++ DIAGNOSTICS ONLY
+
+// Allocate arc planner singleton structure
+
+arc_t arc;
+
+// Local functions
 static stat_t _compute_arc(void);
-static stat_t _compute_arc_offsets_from_radius(void);
-static void _estimate_arc_time(void);
+static void _compute_arc_offsets_from_radius(void);
+static void _estimate_arc_time (void);
 //static stat_t _test_arc_soft_limits(void);
-*/
-
-static stat_t _compute_arc(const bool radius_f);
-static void _compute_arc_offsets_from_radius(void);
-static float _estimate_arc_time (float arc_time);
-static stat_t _test_arc_soft_limits(void);
-
-/*****************************************************************************
- * Canonical Machining arc functions (arc prep for planning and runtime)
- *
- * cm_arc_init()	 - initialize arcs
- * cm_arc_feed() 	 - canonical machine entry point for arc
- * cm_arc_callback() - mail-loop callback for arc generation
- * cm_abort_arc()	 - stop an arc in process
- */
-
-/*
- * cm_arc_init() - initialize arc structures
- */
-void cm_arc_init()
-{
-	arc.magic_start = MAGICNUM;
-	arc.magic_end = MAGICNUM;
-}
-
-<<<<<<< HEAD
-/*
- * cm_arc_feed() - canonical machine entry point for arc
- *
- * Generates an arc by queuing line segments to the move buffer. The arc is
- * approximated by generating a large number of tiny, linear arc_segments.
- */
-stat_t cm_arc_feed(float target[], float flags[],       // arc endpoints
-				   float i, float j, float k,           // raw arc offsets
-				   float radius,                        // non-zero radius implies radius mode
-				   uint8_t motion_mode)                 // defined motion mode
-{
-	////////////////////////////////////////////////////
-	// Set axis plane and trap arc specification errors
-
-	// trap missing feed rate
-	if ((cm.gm.feed_rate_mode != INVERSE_TIME_MODE) && (fp_ZERO(cm.gm.feed_rate))) {
-    	return (STAT_GCODE_FEEDRATE_NOT_SPECIFIED);
-	}
-
-    // set radius mode flag and do simple test(s)
-	bool radius_f = fp_NOT_ZERO(cm.gf.arc_radius);			    // set true if radius arc
-    if ((radius_f) && (cm.gn.arc_radius < MIN_ARC_RADIUS)) {    // radius value must be + and > minimum radius
-        return (STAT_ARC_RADIUS_OUT_OF_TOLERANCE);
-    }
-
-    // setup some flags
-	bool target_x = fp_NOT_ZERO(flags[AXIS_X]);	                // set true if X axis has been specified
-	bool target_y = fp_NOT_ZERO(flags[AXIS_Y]);
-	bool target_z = fp_NOT_ZERO(flags[AXIS_Z]);
-
-    bool offset_i = fp_NOT_ZERO(cm.gf.arc_offset[0]);	        // set true if offset I has been specified
-    bool offset_j = fp_NOT_ZERO(cm.gf.arc_offset[1]);           // J
-    bool offset_k = fp_NOT_ZERO(cm.gf.arc_offset[2]);           // K
-
-	// Set the arc plane for the current G17/G18/G19 setting and test arc specification
-	// Plane axis 0 and 1 are the arc plane, the linear axis is normal to the arc plane.
-	if (cm.gm.select_plane == CANON_PLANE_XY) {	// G17 - the vast majority of arcs are in the G17 (XY) plane
-    	arc.plane_axis_0 = AXIS_X;
-    	arc.plane_axis_1 = AXIS_Y;
-    	arc.linear_axis  = AXIS_Z;
-        if (radius_f) {
-            if (!(target_x || target_y)) {                      // must have at least one endpoint specified
-        	    return (STAT_ARC_AXIS_MISSING_FOR_SELECTED_PLANE);
-            }
-        } else { // center format arc tests
-            if (offset_k) { // it's OK to be missing either or both i and j, but error if k is present
-        	    return (STAT_ARC_SPECIFICATION_ERROR);
-            }
-        }
-
-    } else if (cm.gm.select_plane == CANON_PLANE_XZ) {	// G18
-    	arc.plane_axis_0 = AXIS_X;
-    	arc.plane_axis_1 = AXIS_Z;
-    	arc.linear_axis  = AXIS_Y;
-        if (radius_f) {
-            if (!(target_x || target_z))
-                return (STAT_ARC_AXIS_MISSING_FOR_SELECTED_PLANE);
-        } else {
-            if (offset_j)
-                return (STAT_ARC_SPECIFICATION_ERROR);
-        }
-
-    } else if (cm.gm.select_plane == CANON_PLANE_YZ) {	// G19
-    	arc.plane_axis_0 = AXIS_Y;
-    	arc.plane_axis_1 = AXIS_Z;
-    	arc.linear_axis  = AXIS_X;
-        if (radius_f) {
-            if (!(target_y || target_z))
-                return (STAT_ARC_AXIS_MISSING_FOR_SELECTED_PLANE);
-        } else {
-            if (offset_i)
-                return (STAT_ARC_SPECIFICATION_ERROR);
-        }
-	}
-
-	// set values in the Gcode model state & copy it (linenum was already captured)
-	cm_set_model_target(target, flags);
-
-    // in radius mode it's an error for start == end
-    if(radius_f) {
-        if ((fp_EQ(cm.gmx.position[AXIS_X], cm.gm.target[AXIS_X])) &&
-            (fp_EQ(cm.gmx.position[AXIS_Y], cm.gm.target[AXIS_Y])) &&
-            (fp_EQ(cm.gmx.position[AXIS_Z], cm.gm.target[AXIS_Z]))) {
-            return (STAT_ARC_ENDPOINT_IS_STARTING_POINT);
-        }
-    }
-
-    // now get down to the rest of the work setting up the arc for execution
-	cm.gm.motion_mode = motion_mode;
-	cm_set_work_offsets(&cm.gm);					// capture the fully resolved offsets to gm
-	memcpy(&arc.gm, &cm.gm, sizeof(GCodeState_t));	// copy GCode context to arc singleton - some will be overwritten to run segments
-	copy_vector(arc.position, cm.gmx.position);		// set initial arc position from gcode model
-
-	arc.radius = _to_millimeters(radius);			// set arc radius or zero
-
-	arc.offset[0] = _to_millimeters(i);				// copy offsets with conversion to canonical form (mm)
-	arc.offset[1] = _to_millimeters(j);
-	arc.offset[2] = _to_millimeters(k);
-
-	arc.rotations = floor(fabs(cm.gn.parameter));   // P must be a positive integer - force it if not
-
-	// determine if this is a full circle arc. Evaluates true if no target is set
-	arc.full_circle = (fp_ZERO(flags[arc.plane_axis_0]) & fp_ZERO(flags[arc.plane_axis_1]));
-
-	// compute arc runtime values
-	ritorno(_compute_arc());
-
-	if (fp_ZERO(arc.length)) {
-        return (STAT_MINIMUM_LENGTH_MOVE);          // trap zero length arcs that _compute_arc can throw
-    }
-
-/*	// test arc soft limits
-	stat_t status = _test_arc_soft_limits();
-	if (status != STAT_OK) {
-    	cm.gm.motion_mode = MOTION_MODE_CANCEL_MOTION_MODE;
-    	copy_vector(cm.gm.target, cm.gmx.position);		// reset model position
-    	return (cm_soft_alarm(status));
-	}
-*/
-	cm_cycle_start();						// if not already started
-	arc.run_state = MOVE_RUN;				// enable arc to be run from the callback
-	cm_finalize_move();
-	return (STAT_OK);
-}
-
-/*
- * cm_arc_callback() - generate an arc
- *
- *	cm_arc_callback() is called from the controller main loop. Each time it's called it
- *	queues as many arc segments (lines) as it can before it blocks, then returns.
- *
- *  Parts of this routine were originally sourced from the grbl project.
- */
-
-stat_t cm_arc_callback()
-{
-	if (arc.run_state == MOVE_OFF)
-        return (STAT_NOOP);
-
-	if (mp_get_planner_buffers_available() < PLANNER_BUFFER_HEADROOM)
-        return (STAT_EAGAIN);
-
-	arc.theta += arc.arc_segment_theta;
-	arc.gm.target[arc.plane_axis_0] = arc.center_0 + sin(arc.theta) * arc.radius;
-	arc.gm.target[arc.plane_axis_1] = arc.center_1 + cos(arc.theta) * arc.radius;
-	arc.gm.target[arc.linear_axis] += arc.arc_segment_linear_travel;
-	mp_aline(&arc.gm);								// run the line
-	copy_vector(arc.position, arc.gm.target);		// update arc current position
-
-	if (--arc.arc_segment_count > 0)
-        return (STAT_EAGAIN);
-	arc.run_state = MOVE_OFF;
-	return (STAT_OK);
-}
-
-/*
- * cm_abort_arc() - stop arc movement without maintaining position
- *
- *	OK to call if no arc is running
- */
-
-void cm_abort_arc()
-{
-	arc.run_state = MOVE_OFF;
-}
-
-/*
- * _compute_arc() - compute arc from I and J (arc center point)
- *
- *	The theta calculation sets up an clockwise or counterclockwise arc from the current
- *	position to the target position around the center designated by the offset vector.
- *	All theta-values measured in radians of deviance from the positive y-axis.
- *
- *                      | <- theta == 0
- *                    * * *
- *                  *       *
- *                *           *
- *                *     O ----T   <- theta_end (e.g. 90 degrees: theta_end == PI/2)
- *                *   /
- *                  C   <- theta_start (e.g. -145 degrees: theta_start == -PI*(3/4))
- *
- *  Parts of this routine were originally sourced from the grbl project.
- */
-
-static stat_t _compute_arc()
-{
-	// Compute radius. A non-zero radius value indicates a radius arc
+
+/*****************************************************************************
+ * Canonical Machining arc functions (arc prep for planning and runtime)
+ *
+ * cm_arc_init()	 - initialize arcs
+ * cm_arc_feed() 	 - canonical machine entry point for arc
+ * cm_arc_callback() - mail-loop callback for arc generation
+ * cm_abort_arc()	 - stop an arc in process
+ */
+
+/*
+ * cm_arc_init() - initialize arc structures
+ */
+void cm_arc_init()
+{
+	arc.magic_start = MAGICNUM;
+	arc.magic_end = MAGICNUM;
+}
+
+/*
+ * cm_arc_feed() - canonical machine entry point for arc
+ *
+ * Generates an arc by queuing line segments to the move buffer. The arc is
+ * approximated by generating a large number of tiny, linear arc_segments.
+ */
+stat_t cm_arc_feed(float target[], float flags[],       // arc endpoints
+				   float i, float j, float k,           // raw arc offsets
+				   float radius,                        // non-zero radius implies radius mode
+				   uint8_t motion_mode)                 // defined motion mode
+{
+	////////////////////////////////////////////////////
+	// Set axis plane and trap arc specification errors
+
+	// trap missing feed rate
+	if ((cm.gm.feed_rate_mode != INVERSE_TIME_MODE) && (fp_ZERO(cm.gm.feed_rate))) {
+    	return (STAT_GCODE_FEEDRATE_NOT_SPECIFIED);
+	}
+
+    // set radius mode flag and do simple test(s)
+	bool radius_f = fp_NOT_ZERO(cm.gf.arc_radius);			    // set true if radius arc
+    if ((radius_f) && (cm.gn.arc_radius < MIN_ARC_RADIUS)) {    // radius value must be + and > minimum radius
+        return (STAT_ARC_RADIUS_OUT_OF_TOLERANCE);
+    }
+
+    // setup some flags
+	bool target_x = fp_NOT_ZERO(flags[AXIS_X]);	                // set true if X axis has been specified
+	bool target_y = fp_NOT_ZERO(flags[AXIS_Y]);
+	bool target_z = fp_NOT_ZERO(flags[AXIS_Z]);
+
+    bool offset_i = fp_NOT_ZERO(cm.gf.arc_offset[0]);	        // set true if offset I has been specified
+    bool offset_j = fp_NOT_ZERO(cm.gf.arc_offset[1]);           // J
+    bool offset_k = fp_NOT_ZERO(cm.gf.arc_offset[2]);           // K
+
+	// Set the arc plane for the current G17/G18/G19 setting and test arc specification
+	// Plane axis 0 and 1 are the arc plane, the linear axis is normal to the arc plane.
+	if (cm.gm.select_plane == CANON_PLANE_XY) {	// G17 - the vast majority of arcs are in the G17 (XY) plane
+    	arc.plane_axis_0 = AXIS_X;
+    	arc.plane_axis_1 = AXIS_Y;
+    	arc.linear_axis  = AXIS_Z;
+        if (radius_f) {
+            if (!(target_x || target_y)) {                      // must have at least one endpoint specified
+        	    return (STAT_ARC_AXIS_MISSING_FOR_SELECTED_PLANE);
+            }
+        } else { // center format arc tests
+            if (offset_k) { // it's OK to be missing either or both i and j, but error if k is present
+        	    return (STAT_ARC_SPECIFICATION_ERROR);
+            }
+        }
+
+    } else if (cm.gm.select_plane == CANON_PLANE_XZ) {	// G18
+    	arc.plane_axis_0 = AXIS_X;
+    	arc.plane_axis_1 = AXIS_Z;
+    	arc.linear_axis  = AXIS_Y;
+        if (radius_f) {
+            if (!(target_x || target_z))
+                return (STAT_ARC_AXIS_MISSING_FOR_SELECTED_PLANE);
+        } else {
+            if (offset_j)
+                return (STAT_ARC_SPECIFICATION_ERROR);
+        }
+
+    } else if (cm.gm.select_plane == CANON_PLANE_YZ) {	// G19
+    	arc.plane_axis_0 = AXIS_Y;
+    	arc.plane_axis_1 = AXIS_Z;
+    	arc.linear_axis  = AXIS_X;
+        if (radius_f) {
+            if (!(target_y || target_z))
+                return (STAT_ARC_AXIS_MISSING_FOR_SELECTED_PLANE);
+        } else {
+            if (offset_i)
+                return (STAT_ARC_SPECIFICATION_ERROR);
+        }
+	}
+
+	// set values in the Gcode model state & copy it (linenum was already captured)
+	cm_set_model_target(target, flags);
+
+    // in radius mode it's an error for start == end
+    if(radius_f) {
+        if ((fp_EQ(cm.gmx.position[AXIS_X], cm.gm.target[AXIS_X])) &&
+            (fp_EQ(cm.gmx.position[AXIS_Y], cm.gm.target[AXIS_Y])) &&
+            (fp_EQ(cm.gmx.position[AXIS_Z], cm.gm.target[AXIS_Z]))) {
+            return (STAT_ARC_ENDPOINT_IS_STARTING_POINT);
+        }
+    }
+
+    // now get down to the rest of the work setting up the arc for execution
+	cm.gm.motion_mode = motion_mode;
+	cm_set_work_offsets(&cm.gm);					// capture the fully resolved offsets to gm
+	memcpy(&arc.gm, &cm.gm, sizeof(GCodeState_t));	// copy GCode context to arc singleton - some will be overwritten to run segments
+	copy_vector(arc.position, cm.gmx.position);		// set initial arc position from gcode model
+
+	arc.radius = _to_millimeters(radius);			// set arc radius or zero
+
+	arc.offset[0] = _to_millimeters(i);				// copy offsets with conversion to canonical form (mm)
+	arc.offset[1] = _to_millimeters(j);
+	arc.offset[2] = _to_millimeters(k);
+
+	arc.rotations = floor(fabs(cm.gn.parameter));   // P must be a positive integer - force it if not
+
+	// determine if this is a full circle arc. Evaluates true if no target is set
+	arc.full_circle = (fp_ZERO(flags[arc.plane_axis_0]) & fp_ZERO(flags[arc.plane_axis_1]));
+
+	// compute arc runtime values
+	ritorno(_compute_arc());
+
+	if (fp_ZERO(arc.length)) {
+        return (STAT_MINIMUM_LENGTH_MOVE);          // trap zero length arcs that _compute_arc can throw
+    }
+
+/*	// test arc soft limits
+	stat_t status = _test_arc_soft_limits();
+	if (status != STAT_OK) {
+    	cm.gm.motion_mode = MOTION_MODE_CANCEL_MOTION_MODE;
+    	copy_vector(cm.gm.target, cm.gmx.position);		// reset model position
+    	return (cm_soft_alarm(status));
+	}
+*/
+	cm_cycle_start();						// if not already started
+	arc.run_state = MOVE_RUN;				// enable arc to be run from the callback
+	cm_finalize_move();
+	return (STAT_OK);
+}
+
+/*
+ * cm_arc_callback() - generate an arc
+ *
+ *	cm_arc_callback() is called from the controller main loop. Each time it's called it
+ *	queues as many arc segments (lines) as it can before it blocks, then returns.
+ *
+ *  Parts of this routine were originally sourced from the grbl project.
+ */
+
+stat_t cm_arc_callback()
+{
+	if (arc.run_state == MOVE_OFF)
+        return (STAT_NOOP);
+
+	if (mp_get_planner_buffers_available() < PLANNER_BUFFER_HEADROOM)
+        return (STAT_EAGAIN);
+
+	arc.theta += arc.arc_segment_theta;
+	arc.gm.target[arc.plane_axis_0] = arc.center_0 + sin(arc.theta) * arc.radius;
+	arc.gm.target[arc.plane_axis_1] = arc.center_1 + cos(arc.theta) * arc.radius;
+	arc.gm.target[arc.linear_axis] += arc.arc_segment_linear_travel;
+	mp_aline(&arc.gm);								// run the line
+	copy_vector(arc.position, arc.gm.target);		// update arc current position
+
+	if (--arc.arc_segment_count > 0)
+        return (STAT_EAGAIN);
+	arc.run_state = MOVE_OFF;
+	return (STAT_OK);
+}
+
+/*
+ * cm_abort_arc() - stop arc movement without maintaining position
+ *
+ *	OK to call if no arc is running
+ */
+
+void cm_abort_arc()
+{
+	arc.run_state = MOVE_OFF;
+}
+
+/*
+ * _compute_arc() - compute arc from I and J (arc center point)
+ *
+ *	The theta calculation sets up an clockwise or counterclockwise arc from the current
+ *	position to the target position around the center designated by the offset vector.
+ *	All theta-values measured in radians of deviance from the positive y-axis.
+ *
+ *                      | <- theta == 0
+ *                    * * *
+ *                  *       *
+ *                *           *
+ *                *     O ----T   <- theta_end (e.g. 90 degrees: theta_end == PI/2)
+ *                *   /
+ *                  C   <- theta_start (e.g. -145 degrees: theta_start == -PI*(3/4))
+ *
+ *  Parts of this routine were originally sourced from the grbl project.
+ */
+
+static stat_t _compute_arc()
+{
+	// Compute radius. A non-zero radius value indicates a radius arc
     if (fp_NOT_ZERO(arc.radius)) {                  // indicates a radius arc
         _compute_arc_offsets_from_radius();
     } else {                                        // compute start radius
         arc.radius = hypotf(-arc.offset[arc.plane_axis_0], -arc.offset[arc.plane_axis_1]);
     }
-
+
     // Test arc specification for correctness according to:
     // http://linuxcnc.org/docs/html/gcode/gcode.html#sec:G2-G3-Arc
     // "It is an error if: when the arc is projected on the selected plane, the distance from
     //  the current point to the center differs from the distance from the end point to the
     //  center by more than (.05 inch/.5 mm) OR ((.0005 inch/.005mm) AND .1% of radius)."
-
+
     // Compute end radius from the center of circle (offsets) to target endpoint
     float end_0 = arc.gm.target[arc.plane_axis_0] - arc.position[arc.plane_axis_0] - arc.offset[arc.plane_axis_0];
     float end_1 = arc.gm.target[arc.plane_axis_1] - arc.position[arc.plane_axis_1] - arc.offset[arc.plane_axis_1];
     float err = fabs(hypotf(end_0, end_1) - arc.radius);   // end radius - start radius
     if ( (err > ARC_RADIUS_ERROR_MAX) ||
         ((err > ARC_RADIUS_ERROR_MIN) && (err > arc.radius * ARC_RADIUS_TOLERANCE)) ) {
-//        return (STAT_ARC_HAS_IMPOSSIBLE_CENTER_POINT);
-        return (STAT_ARC_SPECIFICATION_ERROR);
+        return (STAT_ARC_HAS_IMPOSSIBLE_CENTER_POINT);
+//        return (STAT_ARC_SPECIFICATION_ERROR);
     }
-
-	// Calculate the theta (angle) of the current point (position)
-	// arc.theta is angular starting point for the arc (is also needed for calculating center point)
+
+	// Calculate the theta (angle) of the current point (position)
+	// arc.theta is angular starting point for the arc (is also needed for calculating center point)
     arc.theta = atan2(-arc.offset[arc.plane_axis_0], -arc.offset[arc.plane_axis_1]);
-
-    // Compute the angular travel
-    float g18_correction = 1;
-    if (cm.gm.select_plane == CANON_PLANE_XZ) {             // used to invert G18 XZ plane arcs for proper CW orientation
-        g18_correction = -1;
-    }
-	if (arc.full_circle) {                                  // if full circle you can skip the stuff in the else clause
-    	arc.angular_travel = 0;                             // angular travel always starts as zero for full circles
-    	if (fp_ZERO(arc.rotations)) {                       // handle the valid case of a full circle arc w/P=0
-            arc.rotations = 1.0;
-        }
-    } else {                                                // ... it's not a full circle
-        arc.theta_end = atan2(end_0, end_1);
-	    if (arc.theta_end <= arc.theta) {                   // make the difference positive so we have clockwise travel
-            arc.theta_end += 2*M_PI * g18_correction;       // NB: MUST be <= in (arc.theta_end <= arc.theta) or PartKam arcs will fail
-        }
-	    arc.angular_travel = arc.theta_end - arc.theta;     // compute positive angular travel
-    	if (cm.gm.motion_mode == MOTION_MODE_CCW_ARC) {     // reverse travel direction if it's CCW arc
-            arc.angular_travel -= 2*M_PI * g18_correction;
-        }
-	}
-    if (cm.gm.motion_mode == MOTION_MODE_CW_ARC) {          // add in travel for rotations
-        arc.angular_travel += 2*M_PI * arc.rotations * g18_correction;
-    } else {
-        arc.angular_travel -= 2*M_PI * arc.rotations * g18_correction;
-    }
-
-	// Calculate travel in the depth axis of the helix and compute the time it should take to perform the move
-	// arc.length is the total mm of travel of the helix (or just a planar arc)
-	arc.linear_travel = arc.gm.target[arc.linear_axis] - arc.position[arc.linear_axis];
-	arc.planar_travel = arc.angular_travel * arc.radius;
-	arc.length = hypotf(arc.planar_travel, arc.linear_travel);  // NB: hypot is insensitive to +/- signs
-	_estimate_arc_time();	// get an estimate of execution time to inform arc_segment calculation
-
-	// Find the minimum number of arc_segments that meets these constraints...
-	float arc_segments_for_chordal_accuracy = arc.length / sqrt(4*cm.chordal_tolerance * (2 * arc.radius - cm.chordal_tolerance));
-	float arc_segments_for_minimum_distance = arc.length / cm.arc_segment_len;
-	float arc_segments_for_minimum_time = arc.arc_time * MICROSECONDS_PER_MINUTE / MIN_ARC_SEGMENT_USEC;
-
-	arc.arc_segments = floor(min3(arc_segments_for_chordal_accuracy,
-							      arc_segments_for_minimum_distance,
-							      arc_segments_for_minimum_time));
-
-	arc.arc_segments = max(arc.arc_segments, 1);            //...but is at least 1 arc_segment
- 	arc.gm.move_time = arc.arc_time / arc.arc_segments;     // gcode state struct gets arc_segment_time, not arc time
-	arc.arc_segment_count = (int32_t)arc.arc_segments;
-	arc.arc_segment_theta = arc.angular_travel / arc.arc_segments;
-	arc.arc_segment_linear_travel = arc.linear_travel / arc.arc_segments;
-    arc.center_0 = arc.position[arc.plane_axis_0] - sin(arc.theta) * arc.radius;
-    arc.center_1 = arc.position[arc.plane_axis_1] - cos(arc.theta) * arc.radius;
-	arc.gm.target[arc.linear_axis] = arc.position[arc.linear_axis];	// initialize the linear target
-	return (STAT_OK);
-}
-
-/*
- * _compute_arc_offsets_from_radius() - compute arc center (offset) from radius.
- *
- *  Needs to calculate the center of the circle that has the designated radius and
- *	passes through both the current position and the target position
- *
- *	This method calculates the following set of equations where:
- *	`  [x,y] is the vector from current to target position,
- *		d == magnitude of that vector,
- *		h == hypotenuse of the triangle formed by the radius of the circle,
- *			 the distance to the center of the travel vector.
- *
- *	A vector perpendicular to the travel vector [-y,x] is scaled to the length
- *	of h [-y/d*h, x/d*h] and added to the center of the travel vector [x/2,y/2]
- *	to form the new point [i,j] at [x/2-y/d*h, y/2+x/d*h] which will be the
- *	center of the arc.
- *
- *		d^2 == x^2 + y^2
- *		h^2 == r^2 - (d/2)^2
- *		i == x/2 - y/d*h
- *		j == y/2 + x/d*h
- *                                        O <- [i,j]
- *                                     -  |
- *                           r      -     |
- *                               -        |
- *                            -           | h
- *                         -              |
- *           [0,0] ->  C -----------------+--------------- T  <- [x,y]
- *                     | <------ d/2 ---->|
- *
- *		C - Current position
- *		T - Target position
- *		O - center of circle that pass through both C and T
- *		d - distance from C to T
- *		r - designated radius
- *		h - distance from center of CT to O
- *
- *	Expanding the equations:
- *		d -> sqrt(x^2 + y^2)
- *		h -> sqrt(4 * r^2 - x^2 - y^2)/2
- *		i -> (x - (y * sqrt(4 * r^2 - x^2 - y^2)) / sqrt(x^2 + y^2)) / 2
- *		j -> (y + (x * sqrt(4 * r^2 - x^2 - y^2)) / sqrt(x^2 + y^2)) / 2
- *
- *	Which can be written:
- *		i -> (x - (y * sqrt(4 * r^2 - x^2 - y^2))/sqrt(x^2 + y^2))/2
- *		j -> (y + (x * sqrt(4 * r^2 - x^2 - y^2))/sqrt(x^2 + y^2))/2
- *
- *	Which we for size and speed reasons optimize to:
- *		h_x2_div_d = sqrt(4 * r^2 - x^2 - y^2)/sqrt(x^2 + y^2)
- *		i = (x - (y * h_x2_div_d))/2
- *		j = (y + (x * h_x2_div_d))/2
- *
- * ----Computing clockwise vs counter-clockwise motion ----
- *
- *	The counter clockwise circle lies to the left of the target direction.
- *	When offset is positive the left hand circle will be generated -
- *	when it is negative the right hand circle is generated.
- *
- *                                   T  <-- Target position
- *
- *                                   ^
- *      Clockwise circles with       |     Clockwise circles with
- *		this center will have        |     this center will have
- *      > 180 deg of angular travel  |     < 180 deg of angular travel,
- *                        \          |      which is a good thing!
- *                         \         |         /
- *  center of arc when  ->  x <----- | -----> x <- center of arc when
- *  h_x2_div_d is positive           |             h_x2_div_d is negative
- *                                   |
- *                                   C  <-- Current position
- *
- *
- *	Assumes arc singleton has been pre-loaded with target and position.
- *	Parts of this routine were originally sourced from the grbl project.
- */
-static stat_t _compute_arc_offsets_from_radius()
-{
-	// Calculate the change in position along each selected axis
-	float x = cm.gm.target[arc.plane_axis_0] - cm.gmx.position[arc.plane_axis_0];
-	float y = cm.gm.target[arc.plane_axis_1] - cm.gmx.position[arc.plane_axis_1];
-
-	// *** From Forrest Green - Other Machine Co, 3/27/14
-	// If the distance between endpoints is greater than the arc diameter, disc
-	// will be negative indicating that the arc is offset into the complex plane
-	// beyond the reach of any real CNC. However, numerical errors can flip the
-	// sign of disc as it approaches zero (which happens as the arc angle approaches
-	// 180 degrees). To avoid mishandling these arcs we use the closest real
-	// solution (which will be 0 when disc <= 0). This risks obscuring g-code errors
-	// where the radius is actually too small (they will be treated as half circles),
-	// but ensures that all valid arcs end up reasonably close to their intended
-	// paths regardless of any numerical issues.
-	float disc = 4 * square(arc.radius) - (square(x) + square(y));
-
-	// h_x2_div_d == -(h * 2 / d)
-	float h_x2_div_d = (disc > 0) ? -sqrt(disc) / hypotf(x,y) : 0;
-
-	// Invert the sign of h_x2_div_d if circle is counter clockwise (see header notes)
-	if (cm.gm.motion_mode == MOTION_MODE_CCW_ARC) { h_x2_div_d = -h_x2_div_d;}
-
-	// Negative R is g-code-alese for "I want a circle with more than 180 degrees
-	// of travel" (go figure!), even though it is advised against ever generating
-	// such circles in a single line of g-code. By inverting the sign of
-	// h_x2_div_d the center of the circles is placed on the opposite side of
-	// the line of travel and thus we get the unadvisably long arcs as prescribed.
-	if (arc.radius < 0) { h_x2_div_d = -h_x2_div_d; }
-
-	// Complete the operation by calculating the actual center of the arc
-	arc.offset[arc.plane_axis_0] = (x-(y*h_x2_div_d))/2;
-	arc.offset[arc.plane_axis_1] = (y+(x*h_x2_div_d))/2;
-	arc.offset[arc.linear_axis] = 0;
-	return (STAT_OK);
-}
-
-/*
- * _estimate_arc_time ()
- *
- *	Returns a naiive estimate of arc execution time to inform segment calculation.
- *	The arc time is computed not to exceed the time taken in the slowest dimension
- *	in the arc plane or in linear travel. Maximum feed rates are compared in each
- *	dimension, but the comparison assumes that the arc will have at least one segment
- *	where the unit vector is 1 in that dimension. This is not true for any arbitrary arc,
- *	with the result that the time returned may be less than optimal.
- */
-static void _estimate_arc_time ()
-{
-	// Determine move time at requested feed rate
-	if (cm.gm.feed_rate_mode == INVERSE_TIME_MODE) {
-		arc.arc_time = cm.gm.feed_rate;	                // inverse feed rate has been normalized to minutes
-		cm.gm.feed_rate = 0;                            // reset feed rate so next block requires an explicit feed rate setting
-		cm.gm.feed_rate_mode = UNITS_PER_MINUTE_MODE;
-	} else {
-		arc.arc_time = arc.length / cm.gm.feed_rate;
-	}
-
-	// Downgrade the time if there is a rate-limiting axis
-	arc.arc_time = max(arc.arc_time, arc.planar_travel/cm.a[arc.plane_axis_0].feedrate_max);
-	arc.arc_time = max(arc.arc_time, arc.planar_travel/cm.a[arc.plane_axis_1].feedrate_max);
-	if (fabs(arc.linear_travel) > 0) {
-		arc.arc_time = max(arc.arc_time, fabs(arc.linear_travel/cm.a[arc.linear_axis].feedrate_max));
-	}
-}
-
-/*
- * _test_arc_soft_limits() - return error status if soft limit is exceeded
- *
- *	Test if arc extends beyond arc plane boundaries set in soft limits.
- *
- *	The arc starting position (P) and target (T) define 2 points that divide the
- *	arc plane into 9 rectangles. The center of the arc is (C). P and T define the
- *	endpoints of two possible arcs; one that is less than or equal to 180 degrees (acute)
- *	and one that is greater than 180 degrees (obtuse), depending on the location of (C).
- *
- *	-------------------------------  plane boundaries in X and Y
- *  |         |         |         |
- *  |    1    |    2    |    3    |
- *  |                   |         |
- *	--------- P -------------------
- *  |                   |         |
- *  |    4    |    5    |    6    |
- *  |         |                   |
- *	------------------- T ---------
- *  |        C|                   |  C shows one of many possible center locations
- *  |    7    |    8    |    9    |
- *  |         |         |         |
- *	-------------------------------
- *
- *	C will fall along a diagonal bisecting 7, 5 and 3, but there is some tolerance in the
- *	circle algorithm that allows C to deviate from the centerline slightly. As the centerline
- *	approaches the line connecting S and T the acute arcs will be "above" S and T in sections
- *	5 or 3, and the obtuse arcs will be "below" in sections 5 or 7. But it's simpler, because
- *	we know that the arc is > 180 degrees (obtuse) if the angular travel value is > pi.
- *
- *	The example below only tests the X axis (0 plane axis), but testing the other axes is similar
- *
- *	  (1) If Cx <= Px and arc is acute; no test is needed
- *
- *	  (2) If Cx <= Px and arc is obtuse; test if the radius is greater than
- *			the distance from Cx to the negative X boundary
- *
- *	  (3) If Px < Cx < Tx and arc is acute; test if the radius is greater than
- *			the distance from Cx to the positive X boundary
- *
- *	  (4) If Px < Cx < Tx and arc is obtuse; test if the radius is greater than
- *			the distance from Cx to the positive X boundary
- *
- *	The arc plane is defined by 0 and 1 depending on G17/G18/G19 plane selected,
- *	corresponding to arc planes XY, XZ, YZ, respectively.
- *
- *	Must be called with all the following set in the arc struct
- *	  -	arc starting position (arc.position)
- *	  - arc ending position (arc.gm.target)
- *	  - arc center (arc.center_0, arc.center_1)
- *	  - arc.radius (arc.radius)
- *	  - arc angular travel in radians (arc.angular_travel)
- *	  - max and min travel in axis 0 and axis 1 (in cm struct)
- */
-/* UNUSED
-static stat_t _test_arc_soft_limit_plane_axis(float center, uint8_t plane_axis)
-{
-	if (center <= arc.position[plane_axis]) {
-		if (arc.angular_travel < M_PI) {							// case (1)
-			return (STAT_OK);
-		}
-		if ((center - arc.radius) < cm.a[plane_axis].travel_min) {	// case (2)
-			return (STAT_SOFT_LIMIT_EXCEEDED);
-		}
-	}
-	if ((center + arc.radius) > cm.a[plane_axis].travel_max) {		// cases (3) and (4)
-		return (STAT_SOFT_LIMIT_EXCEEDED);
-	}
+
+    // Compute the angular travel
+    float g18_correction = 1;
+    if (cm.gm.select_plane == CANON_PLANE_XZ) {             // used to invert G18 XZ plane arcs for proper CW orientation
+        g18_correction = -1;
+    }
+	if (arc.full_circle) {                                  // if full circle you can skip the stuff in the else clause
+    	arc.angular_travel = 0;                             // angular travel always starts as zero for full circles
+    	if (fp_ZERO(arc.rotations)) {                       // handle the valid case of a full circle arc w/P=0
+            arc.rotations = 1.0;
+        }
+    } else {                                                // ... it's not a full circle
+        arc.theta_end = atan2(end_0, end_1);
+	    if (arc.theta_end <= arc.theta) {                   // make the difference positive so we have clockwise travel
+            arc.theta_end += 2*M_PI * g18_correction;       // NB: MUST be <= in (arc.theta_end <= arc.theta) or PartKam arcs will fail
+        }
+	    arc.angular_travel = arc.theta_end - arc.theta;     // compute positive angular travel
+    	if (cm.gm.motion_mode == MOTION_MODE_CCW_ARC) {     // reverse travel direction if it's CCW arc
+            arc.angular_travel -= 2*M_PI * g18_correction;
+        }
+	}
+    if (cm.gm.motion_mode == MOTION_MODE_CW_ARC) {          // add in travel for rotations
+        arc.angular_travel += 2*M_PI * arc.rotations * g18_correction;
+    } else {
+        arc.angular_travel -= 2*M_PI * arc.rotations * g18_correction;
+    }
+
+	// Calculate travel in the depth axis of the helix and compute the time it should take to perform the move
+	// arc.length is the total mm of travel of the helix (or just a planar arc)
+	arc.linear_travel = arc.gm.target[arc.linear_axis] - arc.position[arc.linear_axis];
+	arc.planar_travel = arc.angular_travel * arc.radius;
+	arc.length = hypotf(arc.planar_travel, arc.linear_travel);  // NB: hypot is insensitive to +/- signs
+	_estimate_arc_time();	// get an estimate of execution time to inform arc_segment calculation
+
+	// Find the minimum number of arc_segments that meets these constraints...
+	float arc_segments_for_chordal_accuracy = arc.length / sqrt(4*cm.chordal_tolerance * (2 * arc.radius - cm.chordal_tolerance));
+	float arc_segments_for_minimum_distance = arc.length / cm.arc_segment_len;
+	float arc_segments_for_minimum_time = arc.arc_time * MICROSECONDS_PER_MINUTE / MIN_ARC_SEGMENT_USEC;
+
+	arc.arc_segments = floor(min3(arc_segments_for_chordal_accuracy,
+							      arc_segments_for_minimum_distance,
+							      arc_segments_for_minimum_time));
+
+	arc.arc_segments = max(arc.arc_segments, 1);            //...but is at least 1 arc_segment
+ 	arc.gm.move_time = arc.arc_time / arc.arc_segments;     // gcode state struct gets arc_segment_time, not arc time
+	arc.arc_segment_count = (int32_t)arc.arc_segments;
+	arc.arc_segment_theta = arc.angular_travel / arc.arc_segments;
+	arc.arc_segment_linear_travel = arc.linear_travel / arc.arc_segments;
+    arc.center_0 = arc.position[arc.plane_axis_0] - sin(arc.theta) * arc.radius;
+    arc.center_1 = arc.position[arc.plane_axis_1] - cos(arc.theta) * arc.radius;
+	arc.gm.target[arc.linear_axis] = arc.position[arc.linear_axis];	// initialize the linear target
+	return (STAT_OK);
+}
+
+/*
+ * _compute_arc_offsets_from_radius() - compute arc center (offset) from radius.
+ *
+ *  Needs to calculate the center of the circle that has the designated radius and
+ *	passes through both the current position and the target position
+ *
+ *	This method calculates the following set of equations where:
+ *	`  [x,y] is the vector from current to target position,
+ *		d == magnitude of that vector,
+ *		h == hypotenuse of the triangle formed by the radius of the circle,
+ *			 the distance to the center of the travel vector.
+ *
+ *	A vector perpendicular to the travel vector [-y,x] is scaled to the length
+ *	of h [-y/d*h, x/d*h] and added to the center of the travel vector [x/2,y/2]
+ *	to form the new point [i,j] at [x/2-y/d*h, y/2+x/d*h] which will be the
+ *	center of the arc.
+ *
+ *		d^2 == x^2 + y^2
+ *		h^2 == r^2 - (d/2)^2
+ *		i == x/2 - y/d*h
+ *		j == y/2 + x/d*h
+ *                                        O <- [i,j]
+ *                                     -  |
+ *                           r      -     |
+ *                               -        |
+ *                            -           | h
+ *                         -              |
+ *           [0,0] ->  C -----------------+--------------- T  <- [x,y]
+ *                     | <------ d/2 ---->|
+ *
+ *		C - Current position
+ *		T - Target position
+ *		O - center of circle that pass through both C and T
+ *		d - distance from C to T
+ *		r - designated radius
+ *		h - distance from center of CT to O
+ *
+ *	Expanding the equations:
+ *		d -> sqrt(x^2 + y^2)
+ *		h -> sqrt(4 * r^2 - x^2 - y^2)/2
+ *		i -> (x - (y * sqrt(4 * r^2 - x^2 - y^2)) / sqrt(x^2 + y^2)) / 2
+ *		j -> (y + (x * sqrt(4 * r^2 - x^2 - y^2)) / sqrt(x^2 + y^2)) / 2
+ *
+ *	Which can be written:
+ *		i -> (x - (y * sqrt(4 * r^2 - x^2 - y^2))/sqrt(x^2 + y^2))/2
+ *		j -> (y + (x * sqrt(4 * r^2 - x^2 - y^2))/sqrt(x^2 + y^2))/2
+ *
+ *	Which we for size and speed reasons optimize to:
+ *		h_x2_div_d = sqrt(4 * r^2 - x^2 - y^2)/sqrt(x^2 + y^2)
+ *		i = (x - (y * h_x2_div_d))/2
+ *		j = (y + (x * h_x2_div_d))/2
+ *
+ * ----Computing clockwise vs counter-clockwise motion ----
+ *
+ *	The counter clockwise circle lies to the left of the target direction.
+ *	When offset is positive the left hand circle will be generated -
+ *	when it is negative the right hand circle is generated.
+ *
+ *                                   T  <-- Target position
+ *
+ *                                   ^
+ *      Clockwise circles with       |     Clockwise circles with
+ *		this center will have        |     this center will have
+ *      > 180 deg of angular travel  |     < 180 deg of angular travel,
+ *                        \          |      which is a good thing!
+ *                         \         |         /
+ *  center of arc when  ->  x <----- | -----> x <- center of arc when
+ *  h_x2_div_d is positive           |             h_x2_div_d is negative
+ *                                   |
+ *                                   C  <-- Current position
+ *
+ *
+ *	Assumes arc singleton has been pre-loaded with target and position.
+ *	Parts of this routine were originally sourced from the grbl project.
+ */
+static void _compute_arc_offsets_from_radius()
+{
+	// Calculate the change in position along each selected axis
+	float x = cm.gm.target[arc.plane_axis_0] - cm.gmx.position[arc.plane_axis_0];
+	float y = cm.gm.target[arc.plane_axis_1] - cm.gmx.position[arc.plane_axis_1];
+
+	// *** From Forrest Green - Other Machine Co, 3/27/14
+	// If the distance between endpoints is greater than the arc diameter, disc
+	// will be negative indicating that the arc is offset into the complex plane
+	// beyond the reach of any real CNC. However, numerical errors can flip the
+	// sign of disc as it approaches zero (which happens as the arc angle approaches
+	// 180 degrees). To avoid mishandling these arcs we use the closest real
+	// solution (which will be 0 when disc <= 0). This risks obscuring g-code errors
+	// where the radius is actually too small (they will be treated as half circles),
+	// but ensures that all valid arcs end up reasonably close to their intended
+	// paths regardless of any numerical issues.
+	float disc = 4 * square(arc.radius) - (square(x) + square(y));
+
+	// h_x2_div_d == -(h * 2 / d)
+	float h_x2_div_d = (disc > 0) ? -sqrt(disc) / hypotf(x,y) : 0;
+
+	// Invert the sign of h_x2_div_d if circle is counter clockwise (see header notes)
+	if (cm.gm.motion_mode == MOTION_MODE_CCW_ARC) { h_x2_div_d = -h_x2_div_d;}
+
+	// Negative R is g-code-alese for "I want a circle with more than 180 degrees
+	// of travel" (go figure!), even though it is advised against ever generating
+	// such circles in a single line of g-code. By inverting the sign of
+	// h_x2_div_d the center of the circles is placed on the opposite side of
+	// the line of travel and thus we get the unadvisably long arcs as prescribed.
+	if (arc.radius < 0) { h_x2_div_d = -h_x2_div_d; }
+
+	// Complete the operation by calculating the actual center of the arc
+	arc.offset[arc.plane_axis_0] = (x-(y*h_x2_div_d))/2;
+	arc.offset[arc.plane_axis_1] = (y+(x*h_x2_div_d))/2;
+	arc.offset[arc.linear_axis] = 0;
+}
+
+/*
+ * _estimate_arc_time ()
+ *
+ *	Returns a naiive estimate of arc execution time to inform segment calculation.
+ *	The arc time is computed not to exceed the time taken in the slowest dimension
+ *	in the arc plane or in linear travel. Maximum feed rates are compared in each
+ *	dimension, but the comparison assumes that the arc will have at least one segment
+ *	where the unit vector is 1 in that dimension. This is not true for any arbitrary arc,
+ *	with the result that the time returned may be less than optimal.
+ */
+static void _estimate_arc_time ()
+{
+	// Determine move time at requested feed rate
+	if (cm.gm.feed_rate_mode == INVERSE_TIME_MODE) {
+		arc.arc_time = cm.gm.feed_rate;	                // inverse feed rate has been normalized to minutes
+		cm.gm.feed_rate = 0;                            // reset feed rate so next block requires an explicit feed rate setting
+		cm.gm.feed_rate_mode = UNITS_PER_MINUTE_MODE;
+	} else {
+		arc.arc_time = arc.length / cm.gm.feed_rate;
+	}
+
+	// Downgrade the time if there is a rate-limiting axis
+	arc.arc_time = max(arc.arc_time, arc.planar_travel/cm.a[arc.plane_axis_0].feedrate_max);
+	arc.arc_time = max(arc.arc_time, arc.planar_travel/cm.a[arc.plane_axis_1].feedrate_max);
+	if (fabs(arc.linear_travel) > 0) {
+		arc.arc_time = max(arc.arc_time, fabs(arc.linear_travel/cm.a[arc.linear_axis].feedrate_max));
+	}
+}
+
+/*
+ * _test_arc_soft_limits() - return error status if soft limit is exceeded
+ *
+ *	Test if arc extends beyond arc plane boundaries set in soft limits.
+ *
+ *	The arc starting position (P) and target (T) define 2 points that divide the
+ *	arc plane into 9 rectangles. The center of the arc is (C). P and T define the
+ *	endpoints of two possible arcs; one that is less than or equal to 180 degrees (acute)
+ *	and one that is greater than 180 degrees (obtuse), depending on the location of (C).
+ *
+ *	-------------------------------  plane boundaries in X and Y
+ *  |         |         |         |
+ *  |    1    |    2    |    3    |
+ *  |                   |         |
+ *	--------- P -------------------
+ *  |                   |         |
+ *  |    4    |    5    |    6    |
+ *  |         |                   |
+ *	------------------- T ---------
+ *  |        C|                   |  C shows one of many possible center locations
+ *  |    7    |    8    |    9    |
+ *  |         |         |         |
+ *	-------------------------------
+ *
+ *	C will fall along a diagonal bisecting 7, 5 and 3, but there is some tolerance in the
+ *	circle algorithm that allows C to deviate from the centerline slightly. As the centerline
+ *	approaches the line connecting S and T the acute arcs will be "above" S and T in sections
+ *	5 or 3, and the obtuse arcs will be "below" in sections 5 or 7. But it's simpler, because
+ *	we know that the arc is > 180 degrees (obtuse) if the angular travel value is > pi.
+ *
+ *	The example below only tests the X axis (0 plane axis), but testing the other axes is similar
+ *
+ *	  (1) If Cx <= Px and arc is acute; no test is needed
+ *
+ *	  (2) If Cx <= Px and arc is obtuse; test if the radius is greater than
+ *			the distance from Cx to the negative X boundary
+ *
+ *	  (3) If Px < Cx < Tx and arc is acute; test if the radius is greater than
+ *			the distance from Cx to the positive X boundary
+ *
+ *	  (4) If Px < Cx < Tx and arc is obtuse; test if the radius is greater than
+ *			the distance from Cx to the positive X boundary
+ *
+ *	The arc plane is defined by 0 and 1 depending on G17/G18/G19 plane selected,
+ *	corresponding to arc planes XY, XZ, YZ, respectively.
+ *
+ *	Must be called with all the following set in the arc struct
+ *	  -	arc starting position (arc.position)
+ *	  - arc ending position (arc.gm.target)
+ *	  - arc center (arc.center_0, arc.center_1)
+ *	  - arc.radius (arc.radius)
+ *	  - arc angular travel in radians (arc.angular_travel)
+ *	  - max and min travel in axis 0 and axis 1 (in cm struct)
+ */
+/* UNUSED
+static stat_t _test_arc_soft_limit_plane_axis(float center, uint8_t plane_axis)
+{
+	if (center <= arc.position[plane_axis]) {
+		if (arc.angular_travel < M_PI) {							// case (1)
+			return (STAT_OK);
+		}
+		if ((center - arc.radius) < cm.a[plane_axis].travel_min) {	// case (2)
+			return (STAT_SOFT_LIMIT_EXCEEDED);
+		}
+	}
+	if ((center + arc.radius) > cm.a[plane_axis].travel_max) {		// cases (3) and (4)
+		return (STAT_SOFT_LIMIT_EXCEEDED);
+	}
+	return(STAT_OK);
+}
+
+static stat_t _test_arc_soft_limits()
+{
+	if (cm.soft_limit_enable == true) {
+
+		// Test if target falls outside boundaries. This is a 3 dimensional test
+		// so it also checks the linear axis of the arc (helix axis)
+		ritorno(cm_test_soft_limits(arc.gm.target));
+
+		// test arc extents
+		ritorno(_test_arc_soft_limit_plane_axis(arc.center_0, arc.plane_axis_0));
+		ritorno(_test_arc_soft_limit_plane_axis(arc.center_1, arc.plane_axis_1));
+	}
 	return(STAT_OK);
 }
 
-static stat_t _test_arc_soft_limits()
-{
-	if (cm.soft_limit_enable == true) {
-
-		// Test if target falls outside boundaries. This is a 3 dimensional test
-		// so it also checks the linear axis of the arc (helix axis)
-		ritorno(cm_test_soft_limits(arc.gm.target));
-
-		// test arc extents
-		ritorno(_test_arc_soft_limit_plane_axis(arc.center_0, arc.plane_axis_0));
-		ritorno(_test_arc_soft_limit_plane_axis(arc.center_1, arc.plane_axis_1));
-	}
-	return(STAT_OK);
-=======
-/*
- * cm_abort_arc() - stop arc movement without maintaining position
- *
- *	OK to call if no arc is running
- */
-
-void cm_abort_arc()
-{
-	arc.run_state = MOVE_OFF;
-}
-
-/*
- * cm_arc_callback() - generate an arc
- *
- *  cm_arc_cycle_callback() is called from the controller main loop. Each time it's called
- *  it queues as many arc segments (lines) as it can before it blocks, then returns.
- *
- *  Parts of this routine were informed by the grbl project.
- */
-
-stat_t cm_arc_callback()
-{
-	if (arc.run_state == MOVE_OFF) {
-        return (STAT_NOOP);
-    }
-	if (mp_planner_is_full()) {
-        return (STAT_EAGAIN);
-    }
-	arc.theta += arc.segment_theta;
-	arc.gm.target[arc.plane_axis_0] = arc.center_0 + sin(arc.theta) * arc.radius;
-	arc.gm.target[arc.plane_axis_1] = arc.center_1 + cos(arc.theta) * arc.radius;
-	arc.gm.target[arc.linear_axis] += arc.segment_linear_travel;
-
-	mp_aline(&arc.gm);								// run the line
-	copy_vector(arc.position, arc.gm.target);		// update arc current position
-
-	if (--arc.segment_count > 0) {
-        return (STAT_EAGAIN);
-    }
-	arc.run_state = MOVE_OFF;
-	return (STAT_OK);
->>>>>>> d8c152a1
-}
-
-/*
- * cm_arc_feed() - canonical machine entry point for arcs
- *
- * Generates an arc by queuing line segments to the move buffer. The arc is
- * approximated by generating a large number of tiny, linear segments.
- */
-
-stat_t cm_arc_feed(const float target[], const float f_target_f[],     // target endpoint
-                   const float offset[], const float f_offset_f[],     // IJK offsets
-                   const float radius, const bool radius_f,         // radius if radius mode
-                   const float P_word, const bool P_word_f,         // parameter
-                   const bool modal_g1_f,                           // modal group flag for motion group
-                   const uint8_t motion_mode)                       // defined motion mode
-{
-    // temporary fix for target and offset flags coming in as floats
-    bool target_f[AXES] = { fp_NOT_ZERO(f_target_f[AXIS_X]),
-                            fp_NOT_ZERO(f_target_f[AXIS_Y]),
-                            fp_NOT_ZERO(f_target_f[AXIS_Z]),
-                            fp_NOT_ZERO(f_target_f[AXIS_A]),
-                            fp_NOT_ZERO(f_target_f[AXIS_B]),
-                            fp_NOT_ZERO(f_target_f[AXIS_C]) };
-
-    bool offset_f[3] =    { fp_NOT_ZERO(f_offset_f[OFS_I]),
-                            fp_NOT_ZERO(f_offset_f[OFS_J]),
-                            fp_NOT_ZERO(f_offset_f[OFS_K]) };
-
-	// Start setting up the arc and trapping arc specification errors
-
-    // Trap some precursor cases. Since motion mode (MODAL_GROUP_G1) persists from the
-    // previous move it's possible for non-modal commands such as F or P to arrive here
-    // when no motion has actually been specified. It's also possible to run an arc as
-    // simple as "I25" if CW or CCW motion mode was already set by a previous block.
-    // Here are 2 cases to handle if CW or CCW motion mode was set by a previous block:
-    //
-    // Case 1: F, P or other non modal is specified but no movement is specified
-    //         (no offsets or radius). This is OK: return STAT_OK
-    //
-    // Case 2: Movement is specified w/o a new G2 or G3 word in the (new) block.
-    //         This is OK: continue the move
-    //
-    if ((!modal_g1_f) &&                                                // G2 or G3 not present
-        (!(offset_f[AXIS_X] | offset_f[AXIS_Y] | offset_f[AXIS_Z])) &&  // no offsets are present
-        (!radius_f)) {                                                  // radius not present
-        return (STAT_OK);
-    }
-
-    // Some things you might think are errors but are not:
-    //  - offset specified for linear axis (i.e. not one of the plane axes). Ignored
-    //  - rotary axes are present. Ignored
-
-	// trap missing feed rate
-	if (fp_ZERO(cm.gm.feed_rate)) {
-    	return (STAT_GCODE_FEEDRATE_NOT_SPECIFIED);
-	}
-
-	// Set the arc plane for the current G17/G18/G19 setting and test arc specification
-	// Plane axis 0 and 1 are the arc plane, the linear axis is normal to the arc plane.
-	if (cm.gm.select_plane == CANON_PLANE_XY) {	        // G17 - the vast majority of arcs are in the G17 (XY) plane
-    	arc.plane_axis_0 = AXIS_X;
-    	arc.plane_axis_1 = AXIS_Y;
-    	arc.linear_axis  = AXIS_Z;
-    } else if (cm.gm.select_plane == CANON_PLANE_XZ) {	// G18
-        arc.plane_axis_0 = AXIS_X;
-        arc.plane_axis_1 = AXIS_Z;
-        arc.linear_axis  = AXIS_Y;
-    } else if (cm.gm.select_plane == CANON_PLANE_YZ) {	// G19
-        arc.plane_axis_0 = AXIS_Y;
-        arc.plane_axis_1 = AXIS_Z;
-        arc.linear_axis  = AXIS_X;
-    } else {
-//        return(cm_panic(STAT_GCODE_ACTIVE_PLANE_IS_MISSING, "cm_arc_feed() impossible value")); // plane axis has impossible value
-        return(STAT_GCODE_ACTIVE_PLANE_IS_MISSING); // plane axis has impossible value
-    }
-
-    // test if no endpoints are specified in the selected plane
-    arc.full_circle = false;        // initial condition
-    if (!(target_f[arc.plane_axis_0] || target_f[arc.plane_axis_1])) {
-        if (radius_f) {             // in radius mode arcs missing both endpoints is an error
-            return (STAT_ARC_AXIS_MISSING_FOR_SELECTED_PLANE);
-        } else {
-            arc.full_circle = true; // in center format arc this specifies a full circle
-        }
-    }
-
-    // test radius arcs for radius tolerance
-    if (radius_f) {
-        arc.radius = _to_millimeters(radius);           // set radius to internal format (mm)
-        if (fabs(arc.radius) < MIN_ARC_RADIUS) {        // radius value must be > minimum radius
-            return (STAT_ARC_RADIUS_OUT_OF_TOLERANCE);
-        }
-
-    // test that center format absolute distance mode arcs have both offsets specified
-    } else {
-        if (cm.gm.arc_distance_mode == ABSOLUTE_MODE) {
-            if (!(offset_f[arc.plane_axis_0] && offset_f[arc.plane_axis_1])) {  // if one or both offsets are missing
-                return (STAT_ARC_OFFSETS_MISSING_FOR_SELECTED_PLANE);
-            }
-        }
-    }
-
-    // Set arc rotations using P word
-    if (P_word_f) {
-        if (P_word < 0) {  // If P is present it must be a positive integer
-            return (STAT_P_WORD_IS_NEGATIVE);
-        }
-        if (floor(P_word) - (P_word) > 0) {
-            return (STAT_P_WORD_IS_NOT_AN_INTEGER);
-        }
-        arc.rotations = P_word;
-    } else {
-        if (arc.full_circle) {      // arc rotations default to 1 for full circles
-            arc.rotations = 1;
-        } else {
-            arc.rotations = 0;      // no rotations
-        }
-    }
-
-	// set values in the Gcode model state & copy it (linenum was already captured)
-	cm_set_model_target(target, (float *)target_f);
-
-    // in radius mode it's an error for start == end
-    if (radius_f) {
-        if ((fp_EQ(cm.gmx.position[AXIS_X], cm.gm.target[AXIS_X])) &&
-            (fp_EQ(cm.gmx.position[AXIS_Y], cm.gm.target[AXIS_Y])) &&
-            (fp_EQ(cm.gmx.position[AXIS_Z], cm.gm.target[AXIS_Z]))) {
-            return (STAT_ARC_ENDPOINT_IS_STARTING_POINT);
-        }
-    }
-
-    // *** now get down to the rest of the work setting up the arc for execution ***
-	cm.gm.motion_mode = motion_mode;
-	cm_set_work_offsets(&cm.gm);                    // capture the fully resolved offsets to gm
-	memcpy(&arc.gm, &cm.gm, sizeof(GCodeState_t));  // copy GCode context to arc singleton - some will be overwritten to run segments
-	copy_vector(arc.position, cm.gmx.position);     // set initial arc position from gcode model
-
-    if (arc.gm.linenum == 163) {
-        cm.gm.motion_mode = MOTION_MODE_CW_ARC;
-    }
-
-    arc.offset[OFS_I] = _to_millimeters(offset[OFS_I]); // copy offsets with conversion to canonical form (mm)
-    arc.offset[OFS_J] = _to_millimeters(offset[OFS_J]);
-    arc.offset[OFS_K] = _to_millimeters(offset[OFS_K]);
-
-    if (arc.gm.arc_distance_mode == ABSOLUTE_MODE) {    // adjust offsets if in absolute mode
-         arc.offset[OFS_I] -= cm.gmx.position[AXIS_X];
-         arc.offset[OFS_J] -= cm.gmx.position[AXIS_Y];
-         arc.offset[OFS_K] -= cm.gmx.position[AXIS_Z];
-    }
-
-	// compute arc runtime values
-	ritorno(_compute_arc(radius_f));
-
-	// test arc soft limits
-	stat_t status = _test_arc_soft_limits();
-	if (status != STAT_OK) {
-    	cm.gm.motion_mode = MOTION_MODE_CANCEL_MOTION_MODE;
-    	copy_vector(cm.gm.target, cm.gmx.position);		// reset model position
-//	    return (cm_alarm(status, "arc soft_limits"));   // throw an alarm
-        return (STAT_SOFT_LIMIT_EXCEEDED);
-	}
-
-	cm_cycle_start();						        // if not already started
-	arc.run_state = MOVE_RUN;				        // enable arc to be run from the callback
-	cm_finalize_move();
-	return (STAT_OK);
-}
-
-/*
- * _compute_arc() - compute arc from I and J (arc center point)
- *
- *	The theta calculation sets up an clockwise or counterclockwise arc from the current
- *	position to the target position around the center designated by the offset vector.
- *	All theta-values measured in radians of deviance from the positive y-axis.
- *
- *                      | <- theta == 0
- *                    * * *
- *                  *       *
- *                *           *
- *                *     O ----T   <- theta_end (e.g. 90 degrees: theta_end == PI/2)
- *                *   /
- *                  C   <- theta_start (e.g. -145 degrees: theta_start == -PI*(3/4))
- *
- *  Parts of this routine were informed by the grbl project.
- */
-
-static stat_t _compute_arc(const bool radius_f)
-{
-    // Compute IJK offsets and starting radius
-    if (radius_f) {                         // indicates a radius arc
-        _compute_arc_offsets_from_radius();
-    } else {                                // compute start radius
-        arc.radius = hypotf(-arc.offset[arc.plane_axis_0], -arc.offset[arc.plane_axis_1]);
-    }
-
-    // Test arc specification for correctness according to:
-    // http://linuxcnc.org/docs/html/gcode/gcode.html#sec:G2-G3-Arc
-    // "It is an error if: when the arc is projected on the selected plane, the distance from
-    //  the current point to the center differs from the distance from the end point to the
-    //  center by more than (.05 inch/.5 mm) OR ((.0005 inch/.005mm) AND .1% of radius)."
-
-    // Compute end radius from the center of circle (offsets) to target endpoint
-    float end_0 = arc.gm.target[arc.plane_axis_0] - arc.position[arc.plane_axis_0] - arc.offset[arc.plane_axis_0];
-    float end_1 = arc.gm.target[arc.plane_axis_1] - arc.position[arc.plane_axis_1] - arc.offset[arc.plane_axis_1];
-    float err = fabs(hypotf(end_0, end_1) - arc.radius);   // end radius - start radius
-    if ((err > ARC_RADIUS_ERROR_MAX) ||
-       ((err > ARC_RADIUS_ERROR_MIN) && (err > arc.radius * ARC_RADIUS_TOLERANCE))) {
-        return (STAT_ARC_HAS_IMPOSSIBLE_CENTER_POINT);
-    }
-
-    // Compute the angular travel
-    // Calculate the theta angle of the current position (theta is also needed for calculating center point)
-    // Note: gcc atan2 reverses args, i.e.: atan2(Y,X)
-    arc.theta = atan2(-arc.offset[arc.plane_axis_0], -arc.offset[arc.plane_axis_1]);
-
-    // Compute angular travel if not a full circle arc
-    if (!arc.full_circle) {
-        arc.angular_travel = atan2(end_0, end_1) - arc.theta; // travel = theta_end - theta_start
-
-        // correct for atan2 output quadrants
-        if (arc.gm.motion_mode == MOTION_MODE_CW_ARC) {
-//            if (arc.angular_travel <= 0) { arc.angular_travel += 2*M_PI; }
-            if (arc.angular_travel < 0) { arc.angular_travel += 2*M_PI; }
-        } else {
-            if (arc.angular_travel > 0)  { arc.angular_travel -= 2*M_PI; }
-        }
-        // apply XZ plane (G18) correction
-        if (arc.gm.select_plane == CANON_PLANE_XZ) {
-            if (arc.angular_travel >= 0) { arc.angular_travel -= 2*M_PI; }
-            else                         { arc.angular_travel += 2*M_PI; }
-        }
-        // add in travel for rotations
-        if (arc.angular_travel >= 0) { arc.angular_travel += 2*M_PI * arc.rotations; }
-        else                         { arc.angular_travel -= 2*M_PI * arc.rotations; }
-
-    // Compute full-circle arcs
-    } else {
-        if (cm.gm.motion_mode == MOTION_MODE_CCW_ARC) { arc.rotations *= -1; }
-        if (arc.gm.select_plane == CANON_PLANE_XZ)    { arc.rotations *= -1; }
-        arc.angular_travel = 2 * M_PI * arc.rotations;
-    }
-
-    // Calculate the depth of the helix
-    arc.linear_travel = arc.gm.target[arc.linear_axis] - arc.position[arc.linear_axis];
-
-    // Trap zero movement arcs
-    if (fp_ZERO(arc.angular_travel) && fp_ZERO(arc.linear_travel)) {
-        return (STAT_ARC_ENDPOINT_IS_STARTING_POINT);
-    }
-
-    // Calculate travel in the plane
-    // Length is the total mm of travel of the helix (or just the planar arc)
-    arc.planar_travel = arc.angular_travel * arc.radius;
-    arc.length = hypotf(arc.planar_travel, fabs(arc.linear_travel));
-
-    // Find the minimum number of segments that meet accuracy and time constraints...
-    // Note: removed segment_length test as segment_time accounts for this (build 083.37)
-    float arc_time;
-    float segments_for_minimum_time = _estimate_arc_time(arc_time) * (MICROSECONDS_PER_MINUTE / MIN_ARC_SEGMENT_USEC);
-    float segments_for_chordal_accuracy = arc.length / sqrt(4*cm.chordal_tolerance * (2 * arc.radius - cm.chordal_tolerance));
-    arc.segments = floor(min(segments_for_chordal_accuracy, segments_for_minimum_time));
-    arc.segments = max(arc.segments, (float)1.0);		//...but is at least 1 segment
-
-    if (arc.gm.feed_rate_mode == INVERSE_TIME_MODE) {
-        arc.gm.feed_rate /= arc.segments;
-    }
-    // setup the rest of the arc parameters
-    arc.segment_count = (int32_t)arc.segments;
-    arc.segment_theta = arc.angular_travel / arc.segments;
-    arc.segment_linear_travel = arc.linear_travel / arc.segments;
-    arc.center_0 = arc.position[arc.plane_axis_0] - sin(arc.theta) * arc.radius;
-    arc.center_1 = arc.position[arc.plane_axis_1] - cos(arc.theta) * arc.radius;
-    arc.gm.target[arc.linear_axis] = arc.position[arc.linear_axis];	// initialize the linear target
-    return (STAT_OK);
-}
-
-/*
- * _compute_arc_offsets_from_radius() - compute arc center (offset) from radius.
- *
- *  Needs to calculate the center of the circle that has the designated radius and
- *	passes through both the current position and the target position
- *
- *	This method calculates the following set of equations where:
- *	`  [x,y] is the vector from current to target position,
- *		d == magnitude of that vector,
- *		h == hypotenuse of the triangle formed by the radius of the circle,
- *			 the distance to the center of the travel vector.
- *
- *	A vector perpendicular to the travel vector [-y,x] is scaled to the length
- *	of h [-y/d*h, x/d*h] and added to the center of the travel vector [x/2,y/2]
- *	to form the new point [i,j] at [x/2-y/d*h, y/2+x/d*h] which will be the
- *	center of the arc.
- *
- *		d^2 == x^2 + y^2
- *		h^2 == r^2 - (d/2)^2
- *		i == x/2 - y/d*h
- *		j == y/2 + x/d*h
- *                                        O <- [i,j]
- *                                     -  |
- *                           r      -     |
- *                               -        |
- *                            -           | h
- *                         -              |
- *           [0,0] ->  C -----------------+--------------- T  <- [x,y]
- *                     | <------ d/2 ---->|
- *
- *		C - Current position
- *		T - Target position
- *		O - center of circle that pass through both C and T
- *		d - distance from C to T
- *		r - designated radius
- *		h - distance from center of CT to O
- *
- *	Expanding the equations:
- *		d -> sqrt(x^2 + y^2)
- *		h -> sqrt(4 * r^2 - x^2 - y^2)/2
- *		i -> (x - (y * sqrt(4 * r^2 - x^2 - y^2)) / sqrt(x^2 + y^2)) / 2
- *		j -> (y + (x * sqrt(4 * r^2 - x^2 - y^2)) / sqrt(x^2 + y^2)) / 2
- *
- *	Which can be written:
- *		i -> (x - (y * sqrt(4 * r^2 - x^2 - y^2))/sqrt(x^2 + y^2))/2
- *		j -> (y + (x * sqrt(4 * r^2 - x^2 - y^2))/sqrt(x^2 + y^2))/2
- *
- *	Which we for size and speed reasons optimize to:
- *		h_x2_div_d = sqrt(4 * r^2 - x^2 - y^2)/sqrt(x^2 + y^2)
- *		i = (x - (y * h_x2_div_d))/2
- *		j = (y + (x * h_x2_div_d))/2
- *
- * ----Computing clockwise vs counter-clockwise motion ----
- *
- *	The counter clockwise circle lies to the left of the target direction.
- *	When offset is positive the left hand circle will be generated -
- *	when it is negative the right hand circle is generated.
- *
- *                                   T  <-- Target position
- *
- *                                   ^
- *      Clockwise circles with       |     Clockwise circles with
- *		this center will have        |     this center will have
- *      > 180 deg of angular travel  |     < 180 deg of angular travel,
- *                        \          |      which is a good thing!
- *                         \         |         /
- *  center of arc when  ->  x <----- | -----> x <- center of arc when
- *  h_x2_div_d is positive           |             h_x2_div_d is negative
- *                                   |
- *                                   C  <-- Current position
- *
- *
- *	Assumes arc singleton has been pre-loaded with target and position.
- *  Parts of this routine were informed by the grbl project.
- */
-static void _compute_arc_offsets_from_radius()
-{
-	// Calculate the change in position along each selected axis
-	float x = cm.gm.target[arc.plane_axis_0] - cm.gmx.position[arc.plane_axis_0];
-	float y = cm.gm.target[arc.plane_axis_1] - cm.gmx.position[arc.plane_axis_1];
-
-	// *** From Forrest Green - Other Machine Co, 3/27/14
-	// If the distance between endpoints is greater than the arc diameter, disc will be
-	// negative indicating that the arc is offset into the complex plane beyond the reach
-    // of any real CNC. However, numerical errors can flip the sign of disc as it approaches
-    // zero (which happens as the arc angle approaches 180 degrees). To avoid mishandling
-    // these arcs we use the closest real solution (which will be 0 when disc <= 0). This
-    // risks obscuring g-code errors where the radius is actually too small (they will be
-    // treated as half circles), but ensures that all valid arcs end up reasonably close
-    // to their intended paths regardless of any numerical issues.
-	float disc = 4 * square(arc.radius) - (square(x) + square(y));
-
-	// h_x2_div_d == -(h * 2 / d)
-	float h_x2_div_d = (disc > 0) ? -sqrt(disc) / hypotf(x,y) : 0;
-
-	// Invert the sign of h_x2_div_d if circle is counter clockwise (see header notes)
-	if (cm.gm.motion_mode == MOTION_MODE_CCW_ARC) {
-        h_x2_div_d = -h_x2_div_d;
-    }
-
-	// Negative R is g-code-alese for "I want a circle with more than 180 degrees of travel"
-    // (go figure!), even though it is advised against ever generating such circles in a
-    // single Gcode block. By inverting the sign of h_x2_div_d the center of the circles is
-    // placed on the opposite side of the line of travel and thus we get the inadvisably
-    // long arcs as prescribed.
-	if (arc.radius < 0) {
-        h_x2_div_d = -h_x2_div_d;
-        arc.radius *= -1;           // and flip the radius sign while you are at it
-    }
-
-	// Complete the operation by calculating the actual center of the arc
-	arc.offset[arc.plane_axis_0] = (x-(y*h_x2_div_d))/2;
-	arc.offset[arc.plane_axis_1] = (y+(x*h_x2_div_d))/2;
-	arc.offset[arc.linear_axis] = 0;
-}
-
-/*
- * _estimate_arc_time ()
- *
- *	Returns a naiive estimate of arc execution time to inform segment calculation.
- *	The arc time is computed not to exceed the time taken in the slowest dimension
- *	in the arc plane or in linear travel. Maximum feed rates are compared in each
- *	dimension, but the comparison assumes that the arc will have at least one segment
- *	where the unit vector is 1 in that dimension. This is not true for any arbitrary arc,
- *	with the result that the time returned may be less than optimal.
- */
-static float _estimate_arc_time (float arc_time)
-{
-	// Determine move time at requested feed rate
-	if (arc.gm.feed_rate_mode == INVERSE_TIME_MODE) {
-		arc_time = arc.gm.feed_rate;    // inverse feed rate has been normalized to minutes
-	} else {
-		arc_time = arc.length / cm.gm.feed_rate;
-	}
-
-	// Downgrade the time if there is a rate-limiting axis
-	arc_time = max(arc_time, (float)fabs(arc.planar_travel/cm.a[arc.plane_axis_0].feedrate_max));
-	arc_time = max(arc_time, (float)fabs(arc.planar_travel/cm.a[arc.plane_axis_1].feedrate_max));
-	if (fabs(arc.linear_travel) > 0) {
-		arc_time = max(arc_time, (float)fabs(arc.linear_travel/cm.a[arc.linear_axis].feedrate_max));
-	}
-    return (arc_time);
-}
-
-/*
- * _test_arc_soft_limits() - return error code if soft limit is exceeded
- *
- *	Test if arc extends beyond arc plane boundaries set in soft limits.
- *
- *	The arc starting position (P) and target (T) define 2 points that divide the
- *	arc plane into 9 rectangles. The center of the arc is (C). P and T define the
- *	endpoints of two possible arcs; one that is less than or equal to 180 degrees (acute)
- *	and one that is greater than 180 degrees (obtuse), depending on the location of (C).
- *
- *	-------------------------------  plane boundaries in X and Y
- *  |         |         |         |
- *  |    1    |    2    |    3    |
- *  |                   |         |
- *	--------- P -------------------
- *  |                   |         |
- *  |    4    |    5    |    6    |
- *  |         |                   |
- *	------------------- T ---------
- *  |        C|                   |  C shows one of many possible center locations
- *  |    7    |    8    |    9    |
- *  |         |         |         |
- *	-------------------------------
- *
- *	C will fall along a diagonal bisecting 7, 5 and 3, but there is some tolerance in the
- *	circle algorithm that allows C to deviate from the centerline slightly. As the centerline
- *	approaches the line connecting S and T the acute arcs will be "above" S and T in sections
- *	5 or 3, and the obtuse arcs will be "below" in sections 5 or 7. But it's simpler, because
- *	we know that the arc is > 180 degrees (obtuse) if the angular travel value is > pi.
- *
- *	The example below only tests the X axis (0 axis), but testing the other axis is similar
- *
- *	  (1) If Cx <= Px and arc is acute; no test is needed
- *
- *	  (2) If Cx <= Px and arc is obtuse; test if the radius is greater than
- *			the distance from Cx to the negative X boundary
- *
- *	  (3) If Px < Cx < Tx and arc is acute; test if the radius is greater than
- *			the distance from Cx to the positive X boundary
- *
- *	  (4) If Px < Cx < Tx and arc is obtuse; test if the radius is greater than
- *			the distance from Cx to the positive X boundary
- *
- *	The arc plane is defined by 0 and 1 depending on G17/G18/G19 plane selected,
- *	corresponding to arc planes XY, XZ, YZ, respectively.
- *
- *	Must be called with all the following set in the arc struct
- *	  -	arc starting position (arc.position)
- *	  - arc ending position (arc.gm.target)
- *	  - arc center (arc.center_0, arc.center_1)
- *	  - arc.radius (arc.radius)
- *	  - arc angular travel in radians (arc.angular_travel)
- *	  - max and min travel in axis 0 and axis 1 (in cm struct)
- */
-/*
-static stat_t _test_arc_soft_limit_plane_axis(float center, uint8_t plane_axis)
-{
-	if (center <= arc.position[plane_axis]) {
-		if (arc.angular_travel < M_PI) {							// case (1)
-			return (STAT_OK);
-		}
-		if ((center - arc.radius) < cm.a[plane_axis].travel_min) {	// case (2)
-			return (STAT_SOFT_LIMIT_EXCEEDED);
-		}
-	}
-	if ((center + arc.radius) > cm.a[plane_axis].travel_max) {		// cases (3) and (4)
-		return (STAT_SOFT_LIMIT_EXCEEDED);
-	}
-	return(STAT_OK);
-}
-*/
-static stat_t _test_arc_soft_limits()
-{
-/*
-    if (cm.soft_limit_enable == true) {
-
-        // Test if target falls outside boundaries. This is a 3 dimensional test
-        // so it also checks the linear axis of the arc (helix axis)
-        ritorno(cm_test_soft_limits(arc.gm.target));
-
-        // test arc extents
-        ritorno(_test_arc_soft_limit_plane_axis(arc.center_0, arc.plane_axis_0));
-        ritorno(_test_arc_soft_limit_plane_axis(arc.center_1, arc.plane_axis_1));
-    }
-*/
-    return(STAT_OK);
-}+*/