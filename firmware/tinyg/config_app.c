--- conflicted
+++ resolved
@@ -1,873 +1,856 @@
-/*
- * config_app.c - application-specific part of configuration data
- * This file is part of the TinyG2 project
- *
- * Copyright (c) 2013 Alden S. Hart, Jr.
- *
- * This file ("the software") is free software: you can redistribute it and/or modify
- * it under the terms of the GNU General Public License, version 2 as published by the
- * Free Software Foundation. You should have received a copy of the GNU General Public
- * License, version 2 along with the software.  If not, see <http://www.gnu.org/licenses/>.
- *
- * THE SOFTWARE IS DISTRIBUTED IN THE HOPE THAT IT WILL BE USEFUL, BUT WITHOUT ANY
- * WARRANTY OF ANY KIND, EXPRESS OR IMPLIED, INCLUDING BUT NOT LIMITED TO THE WARRANTIES
- * OF MERCHANTABILITY, FITNESS FOR A PARTICULAR PURPOSE AND NONINFRINGEMENT. IN NO EVENT
- * SHALL THE AUTHORS OR COPYRIGHT HOLDERS BE LIABLE FOR ANY CLAIM, DAMAGES OR OTHER
- * LIABILITY, WHETHER IN AN ACTION OF CONTRACT, TORT OR OTHERWISE, ARISING FROM, OUT OF
- * OR IN CONNECTION WITH THE SOFTWARE OR THE USE OR OTHER DEALINGS IN THE SOFTWARE.
- */
-/* This file contains application specific data for the config system:
- *	- application-specific functions and function prototypes 
- *	- application-specific message and print format strings
- *	- application-specific config array
- *	- any other application-specific data or functions
- *
- * See config_app.h for a detailed description of config objects and the config table
- */
-
-#include "tinyg.h"		// #1
-#include "config.h"		// #2
-#include "controller.h"
-#include "canonical_machine.h"
-#include "gcode_parser.h"
-#include "json_parser.h"
-#include "text_parser.h"
-#include "settings.h"
-#include "planner.h"
-#include "stepper.h"
-#include "switch.h"
-#include "pwm.h"
-#include "report.h"
-#include "hardware.h"
-#include "test.h"
-#include "util.h"
-#include "help.h"
-#include "network.h"
-#include "xio.h"
-
-#ifdef __cplusplus
-extern "C"{
-#endif
-
-/*** structures ***/
-
-cfgParameters_t cfg; 				// application specific configuration parameters
-
-/***********************************************************************************
- **** application-specific internal functions **************************************
- ***********************************************************************************/
-// See config.cpp/.h for generic variables and functions that are not specific to 
-// TinyG or the motion control application domain
-
-// helpers (most helpers are defined immediately above their usage so they don't need prototypes here)
-
-static stat_t _do_motors(cmdObj_t *cmd);	// print parameters for all motor groups
-static stat_t _do_axes(cmdObj_t *cmd);		// print parameters for all axis groups
-static stat_t _do_offsets(cmdObj_t *cmd);	// print offset parameters for G54-G59,G92, G28, G30
-static stat_t _do_all(cmdObj_t *cmd);		// print all parameters
-
-// communications settings and functions
-
-//static stat_t set_ic(cmdObj_t *cmd);		// ignore CR or LF on RX input
-static stat_t set_ec(cmdObj_t *cmd);		// expand CRLF on TX output
-static stat_t set_ee(cmdObj_t *cmd);		// enable character echo
-static stat_t set_ex(cmdObj_t *cmd);		// enable XON/XOFF and RTS/CTS flow control
-static stat_t set_baud(cmdObj_t *cmd);		// set USB baud rate
-static stat_t get_rx(cmdObj_t *cmd);		// get bytes in RX buffer
-//static stat_t run_sx(cmdObj_t *cmd);		// send XOFF, XON
-
-/***********************************************************************************
- **** CONFIG TABLE  ****************************************************************
- ***********************************************************************************
- *
- *	NOTES AND CAVEATS
- *
- *	- Token matching occurs from the most specific to the least specific. This means
- *	  that if shorter tokens overlap longer ones the longer one must precede the
- *	  shorter one. E.g. "gco" needs to come before "gc"
- *
- *	- Mark group strings for entries that have no group as nul -->  "".
- *	  This is important for group expansion.
- *
- *	- Groups do not have groups. Neither do uber-groups, e.g.
- *	  'x' is --> { "", "x",  	and 'm' is --> { "", "m",
- *
- *	- Be careful not to define groups longer than CMD_GROUP_LEN (3) and tokens longer
- *	  than CMD_TOKEN_LEN (5). (See config.h for lengths). The combined group + token
- *	  cannot exceed CMD_TOKEN_LEN. String functions working on the table assume these
- *	  rules are followed and do not check lengths or perform other validation.
- *
- *	NOTE: If the count of lines in cfgArray exceeds 255 you need to change index_t
- *	uint16_t in the config.h file.
- */
-
-const cfgItem_t cfgArray[] PROGMEM = {
-	// group token flags p, print_func,	 get_func,  set_func, target for get/set,   	default value
-	{ "sys", "fb", _f07, 2, hw_print_fb, get_flt,   set_nul,  (float *)&cs.fw_build,   TINYG_FIRMWARE_BUILD }, // MUST BE FIRST!
-	{ "sys", "fv", _f07, 3, hw_print_fv, get_flt,   set_nul,  (float *)&cs.fw_version, TINYG_FIRMWARE_VERSION },
-	{ "sys", "hp", _f07, 0, hw_print_hp, get_flt,   set_flt,  (float *)&cs.hw_platform,TINYG_HARDWARE_PLATFORM },
-	{ "sys", "hv", _f07, 0, hw_print_hv, get_flt,   hw_set_hv,(float *)&cs.hw_version, TINYG_HARDWARE_VERSION },
-	{ "sys", "id", _fns, 0, hw_print_id, hw_get_id, set_nul,  (float *)&cs.null, 0 },  // device ID (ASCII signature)
-
-	// dynamic model attributes for reporting purposes (up front for speed)
-	{ "",   "n",   _fin, 0, cm_print_line, cm_get_mline,set_int,(float *)&cm.gm.linenum,0 },// Model line number
-	{ "",   "line",_fin, 0, cm_print_line, cm_get_line, set_int,(float *)&cm.gm.linenum,0 },// Active line number - model or runtime line number
-	{ "",   "vel", _f00, 2, cm_print_vel,  cm_get_vel,  set_nul,(float *)&cs.null, 0 },	// current velocity
-	{ "",   "feed",_f00, 2, cm_print_feed, get_flu,  	set_nul,(float *)&cs.null, 0 },	// feed rate
-	{ "",   "stat",_f00, 0, cm_print_stat, cm_get_stat, set_nul,(float *)&cs.null, 0 },	// combined machine state
-	{ "",   "macs",_f00, 0, cm_print_macs, cm_get_macs, set_nul,(float *)&cs.null, 0 },	// raw machine state
-	{ "",   "cycs",_f00, 0, cm_print_cycs, cm_get_cycs, set_nul,(float *)&cs.null, 0 },	// cycle state
-	{ "",   "mots",_f00, 0, cm_print_mots, cm_get_mots, set_nul,(float *)&cs.null, 0 },	// motion state
-	{ "",   "hold",_f00, 0, cm_print_hold, cm_get_hold, set_nul,(float *)&cs.null, 0 },	// feedhold state
-	{ "",   "unit",_f00, 0, cm_print_unit, cm_get_unit, set_nul,(float *)&cs.null, 0 },	// units mode
-	{ "",   "coor",_f00, 0, cm_print_coor, cm_get_coor, set_nul,(float *)&cs.null, 0 },	// coordinate system
-	{ "",   "momo",_f00, 0, cm_print_momo, cm_get_momo, set_nul,(float *)&cs.null, 0 },	// motion mode
-	{ "",   "plan",_f00, 0, cm_print_plan, cm_get_plan, set_nul,(float *)&cs.null, 0 },	// plane select
-	{ "",   "path",_f00, 0, cm_print_path, cm_get_path, set_nul,(float *)&cs.null, 0 },	// path control mode
-	{ "",   "dist",_f00, 0, cm_print_dist, cm_get_dist, set_nul,(float *)&cs.null, 0 },	// distance mode
-	{ "",   "frmo",_f00, 0, cm_print_frmo, cm_get_frmo, set_nul,(float *)&cs.null, 0 },	// feed rate mode
-	{ "",   "tool",_f00, 0, cm_print_tool, cm_get_toolv,set_nul,(float *)&cs.null, 0 },	// active tool
-//	{ "",   "tick",_f00, 0, tx_print_int,  get_int,     set_int,(float *)&rtc.sys_ticks, 0 },// tick count
-
-	{ "mpo","mpox",_f00, 3, cm_print_mpo, cm_get_mpo, set_nul,(float *)&cs.null, 0 },	// X machine position
-	{ "mpo","mpoy",_f00, 3, cm_print_mpo, cm_get_mpo, set_nul,(float *)&cs.null, 0 },	// Y machine position
-	{ "mpo","mpoz",_f00, 3, cm_print_mpo, cm_get_mpo, set_nul,(float *)&cs.null, 0 },	// Z machine position
-	{ "mpo","mpoa",_f00, 3, cm_print_mpo, cm_get_mpo, set_nul,(float *)&cs.null, 0 },	// A machine position
-	{ "mpo","mpob",_f00, 3, cm_print_mpo, cm_get_mpo, set_nul,(float *)&cs.null, 0 },	// B machine position
-	{ "mpo","mpoc",_f00, 3, cm_print_mpo, cm_get_mpo, set_nul,(float *)&cs.null, 0 },	// C machine position
-
-	{ "pos","posx",_f00, 3, cm_print_pos, cm_get_pos, set_nul,(float *)&cs.null, 0 },	// X work position
-	{ "pos","posy",_f00, 3, cm_print_pos, cm_get_pos, set_nul,(float *)&cs.null, 0 },	// Y work position
-	{ "pos","posz",_f00, 3, cm_print_pos, cm_get_pos, set_nul,(float *)&cs.null, 0 },	// Z work position
-	{ "pos","posa",_f00, 3, cm_print_pos, cm_get_pos, set_nul,(float *)&cs.null, 0 },	// A work position
-	{ "pos","posb",_f00, 3, cm_print_pos, cm_get_pos, set_nul,(float *)&cs.null, 0 },	// B work position
-	{ "pos","posc",_f00, 3, cm_print_pos, cm_get_pos, set_nul,(float *)&cs.null, 0 },	// C work position
-
-	{ "ofs","ofsx",_f00, 3, cm_print_mpo, cm_get_ofs, set_nul,(float *)&cs.null, 0 },	// X work offset
-	{ "ofs","ofsy",_f00, 3, cm_print_mpo, cm_get_ofs, set_nul,(float *)&cs.null, 0 },	// Y work offset
-	{ "ofs","ofsz",_f00, 3, cm_print_mpo, cm_get_ofs, set_nul,(float *)&cs.null, 0 },	// Z work offset
-	{ "ofs","ofsa",_f00, 3, cm_print_mpo, cm_get_ofs, set_nul,(float *)&cs.null, 0 },	// A work offset
-	{ "ofs","ofsb",_f00, 3, cm_print_mpo, cm_get_ofs, set_nul,(float *)&cs.null, 0 },	// B work offset
-	{ "ofs","ofsc",_f00, 3, cm_print_mpo, cm_get_ofs, set_nul,(float *)&cs.null, 0 },	// C work offset
-
-	{ "hom","home",_f00, 0, cm_print_home, cm_get_home, cm_run_home,(float *)&cs.null, 0 },	   // homing state, invoke homing cycle
-	{ "hom","homx",_f00, 0, cm_print_pos, get_ui8, set_nul,(float *)&cm.homed[AXIS_X], false },// X homed - Homing status group
-	{ "hom","homy",_f00, 0, cm_print_pos, get_ui8, set_nul,(float *)&cm.homed[AXIS_Y], false },// Y homed
-	{ "hom","homz",_f00, 0, cm_print_pos, get_ui8, set_nul,(float *)&cm.homed[AXIS_Z], false },// Z homed
-	{ "hom","homa",_f00, 0, cm_print_pos, get_ui8, set_nul,(float *)&cm.homed[AXIS_A], false },// A homed
-	{ "hom","homb",_f00, 0, cm_print_pos, get_ui8, set_nul,(float *)&cm.homed[AXIS_B], false },// B homed
-	{ "hom","homc",_f00, 0, cm_print_pos, get_ui8, set_nul,(float *)&cm.homed[AXIS_C], false },// C homed
-
-	{ "jog","jogx",_f00, 0, tx_print_nul, get_nul, cm_run_jogx, (float *)&cm.jogging_dest, 0},
-	{ "jog","jogy",_f00, 0, tx_print_nul, get_nul, cm_run_jogy, (float *)&cm.jogging_dest, 0},
-	{ "jog","jogz",_f00, 0, tx_print_nul, get_nul, cm_run_jogz, (float *)&cm.jogging_dest, 0},
-	{ "jog","joga",_f00, 0, tx_print_nul, get_nul, cm_run_joga, (float *)&cm.jogging_dest, 0},
-	//	{ "jog","jogb",_f00, 0, tx_print_nul, get_nul, cm_run_jogb, (float *)&cm.jogging_dest, 0},
-	//	{ "jog","jogc",_f00, 0, tx_print_nul, get_nul, cm_run_jogb, (float *)&cm.jogging_dest, 0},
-
-	// Reports, tests, help, and messages
-	{ "", "sr",  _f00, 0, sr_print_sr,  sr_get,  sr_set,   (float *)&cs.null, 0 },	// status report object
-	{ "", "qr",  _f00, 0, qr_print_qr,  qr_get,  set_nul,  (float *)&cs.null, 0 },	// queue report - planner buffers available
-	{ "", "qi",  _f00, 0, qr_print_qi,  qi_get,  set_nul,  (float *)&cs.null, 0 },	// queue report - buffers added to queue
-	{ "", "qo",  _f00, 0, qr_print_qo,  qo_get,  set_nul,  (float *)&cs.null, 0 },	// queue report - buffers removed from queue
-	{ "", "er",  _f00, 0, tx_print_nul, rpt_er,  set_nul,  (float *)&cs.null, 0 },	// invoke bogus exception report for testing
-	{ "", "qf",  _f00, 0, tx_print_nul, get_nul, cm_run_qf,(float *)&cs.null, 0 },	// queue flush
-	{ "", "rx",  _f00, 0, tx_print_int, get_rx,  set_nul,  (float *)&cs.null, 0 },	// space in RX buffer
-	{ "", "msg", _f00, 0, tx_print_str, get_nul, set_nul,  (float *)&cs.null, 0 },	// string for generic messages
-	{ "", "clc", _f00, 0, tx_print_nul, st_clc,  st_clc,   (float *)&cs.null, 0 },	// clear diagnostic step counters
-	{ "", "clear",_f00,0, tx_print_nul, cm_clear,cm_clear, (float *)&cs.null, 0 },	// GET a clear to clear soft alarm
-//	{ "", "sx",  _f00, 0, tx_print_nul, run_sx,  run_sx ,  (float *)&cs.null, 0 },	// send XOFF, XON test
-
-	{ "", "test",_f00, 0, tx_print_nul, help_test, run_test, (float *)&cs.null,0 },	// run tests, print test help screen
-	{ "", "defa",_f00, 0, tx_print_nul, help_defa, set_defaults,(float *)&cs.null,0 },	// set/print defaults / help screen
-	{ "", "boot",_f00, 0, tx_print_nul, help_boot_loader,hw_run_boot, (float *)&cs.null,0 },
-
-#ifdef __HELP_SCREENS
-	{ "", "help",_f00, 0, tx_print_nul, help_config, set_nul, (float *)&cs.null,0 },  // prints config help screen
-	{ "", "h",   _f00, 0, tx_print_nul, help_config, set_nul, (float *)&cs.null,0 },  // alias for "help"
-#endif
-
-	// Motor parameters
-	{ "1","1ma",_fip, 0, st_print_ma, get_ui8, set_ui8,   (float *)&st_cfg.mot[MOTOR_1].motor_map,	M1_MOTOR_MAP },
-	{ "1","1sa",_fip, 2, st_print_sa, get_flt, st_set_sa, (float *)&st_cfg.mot[MOTOR_1].step_angle,	M1_STEP_ANGLE },
-	{ "1","1tr",_fip, 3, st_print_tr, get_flu, st_set_tr, (float *)&st_cfg.mot[MOTOR_1].travel_rev,	M1_TRAVEL_PER_REV },
-	{ "1","1mi",_fip, 0, st_print_mi, get_ui8, st_set_mi, (float *)&st_cfg.mot[MOTOR_1].microsteps,	M1_MICROSTEPS },
-	{ "1","1po",_fip, 0, st_print_po, get_ui8, set_01,    (float *)&st_cfg.mot[MOTOR_1].polarity,	M1_POLARITY },
-	{ "1","1pm",_fip, 0, st_print_pm, get_ui8, st_set_pm, (float *)&st_cfg.mot[MOTOR_1].power_mode,	M1_POWER_MODE },
-	{ "1","1mp",_fip, 3, st_print_mp, get_flt, st_set_mp, (float *)&st_cfg.mot[MOTOR_1].power_level,M1_POWER_LEVEL },
-#if (MOTORS >= 2)
-	{ "2","2ma",_fip, 0, st_print_ma, get_ui8, set_ui8,   (float *)&st_cfg.mot[MOTOR_2].motor_map,	M2_MOTOR_MAP },
-	{ "2","2sa",_fip, 2, st_print_sa, get_flt, st_set_sa, (float *)&st_cfg.mot[MOTOR_2].step_angle,	M2_STEP_ANGLE },
-	{ "2","2tr",_fip, 3, st_print_tr, get_flu, st_set_tr, (float *)&st_cfg.mot[MOTOR_2].travel_rev,	M2_TRAVEL_PER_REV },
-	{ "2","2mi",_fip, 0, st_print_mi, get_ui8, st_set_mi, (float *)&st_cfg.mot[MOTOR_2].microsteps,	M2_MICROSTEPS },
-	{ "2","2po",_fip, 0, st_print_po, get_ui8, set_01,    (float *)&st_cfg.mot[MOTOR_2].polarity,	M2_POLARITY },
-	{ "2","2pm",_fip, 0, st_print_pm, get_ui8, st_set_pm, (float *)&st_cfg.mot[MOTOR_2].power_mode,	M2_POWER_MODE },
-	{ "2","2mp",_fip, 3, st_print_mp, get_flt, st_set_mp, (float *)&st_cfg.mot[MOTOR_2].power_level,M2_POWER_LEVEL},
-#endif
-#if (MOTORS >= 3)
-	{ "3","3ma",_fip, 0, st_print_ma, get_ui8, set_ui8,   (float *)&st_cfg.mot[MOTOR_3].motor_map,	M3_MOTOR_MAP },
-	{ "3","3sa",_fip, 2, st_print_sa, get_flt, st_set_sa, (float *)&st_cfg.mot[MOTOR_3].step_angle,	M3_STEP_ANGLE },
-	{ "3","3tr",_fip, 3, st_print_tr, get_flu, st_set_tr, (float *)&st_cfg.mot[MOTOR_3].travel_rev,	M3_TRAVEL_PER_REV },
-	{ "3","3mi",_fip, 0, st_print_mi, get_ui8, st_set_mi, (float *)&st_cfg.mot[MOTOR_3].microsteps,	M3_MICROSTEPS },
-	{ "3","3po",_fip, 0, st_print_po, get_ui8, set_01,    (float *)&st_cfg.mot[MOTOR_3].polarity,	M3_POLARITY },
-	{ "3","3pm",_fip, 0, st_print_pm, get_ui8, st_set_pm, (float *)&st_cfg.mot[MOTOR_3].power_mode,	M3_POWER_MODE },
-	{ "3","3mp",_fip, 3, st_print_mp, get_flt, st_set_mp, (float *)&st_cfg.mot[MOTOR_3].power_level,M3_POWER_LEVEL },
-#endif
-#if (MOTORS >= 4)
-	{ "4","4ma",_fip, 0, st_print_ma, get_ui8, set_ui8,   (float *)&st_cfg.mot[MOTOR_4].motor_map,	M4_MOTOR_MAP },
-	{ "4","4sa",_fip, 2, st_print_sa, get_flt, st_set_sa, (float *)&st_cfg.mot[MOTOR_4].step_angle,	M4_STEP_ANGLE },
-	{ "4","4tr",_fip, 3, st_print_tr, get_flu, st_set_tr, (float *)&st_cfg.mot[MOTOR_4].travel_rev,	M4_TRAVEL_PER_REV },
-	{ "4","4mi",_fip, 0, st_print_mi, get_ui8, st_set_mi, (float *)&st_cfg.mot[MOTOR_4].microsteps,	M4_MICROSTEPS },
-	{ "4","4po",_fip, 0, st_print_po, get_ui8, set_01,    (float *)&st_cfg.mot[MOTOR_4].polarity,	M4_POLARITY },
-	{ "4","4pm",_fip, 0, st_print_pm, get_ui8, st_set_pm, (float *)&st_cfg.mot[MOTOR_4].power_mode,	M4_POWER_MODE },
-	{ "4","4mp",_fip, 3, st_print_mp, get_flt, st_set_mp, (float *)&st_cfg.mot[MOTOR_4].power_level,M4_POWER_LEVEL },
-#endif
-#if (MOTORS >= 5)
-	{ "5","5ma",_fip, 0, st_print_ma, get_ui8, set_ui8,   (float *)&st_cfg.mot[MOTOR_5].motor_map,	M5_MOTOR_MAP },
-	{ "5","5sa",_fip, 2, st_print_sa, get_flt, st_set_sa, (float *)&st_cfg.mot[MOTOR_5].step_angle,	M5_STEP_ANGLE },
-	{ "5","5tr",_fip, 3, st_print_tr, get_flu, st_set_tr, (float *)&st_cfg.mot[MOTOR_5].travel_rev,	M5_TRAVEL_PER_REV },
-	{ "5","5mi",_fip, 0, st_print_mi, get_ui8, st_set_mi, (float *)&st_cfg.mot[MOTOR_5].microsteps,	M5_MICROSTEPS },
-	{ "5","5po",_fip, 0, st_print_po, get_ui8, set_01,    (float *)&st_cfg.mot[MOTOR_5].polarity,	M5_POLARITY },
-	{ "5","5pm",_fip, 0, st_print_pm, get_ui8, st_set_pm, (float *)&st_cfg.mot[MOTOR_5].power_mode,	M5_POWER_MODE },
-	{ "5","5mp",_fip, 3, st_print_mp, get_flt, st_set_mp, (float *)&st_cfg.mot[MOTOR_5].power_level,M5_POWER_LEVEL },
-#endif
-#if (MOTORS >= 6)
-	{ "6","6ma",_fip, 0, st_print_ma, get_ui8, set_ui8,   (float *)&st_cfg.mot[MOTOR_6].motor_map,	M6_MOTOR_MAP },
-	{ "6","6sa",_fip, 2, st_print_sa, get_flt, st_set_sa, (float *)&st_cfg.mot[MOTOR_6].step_angle,	M6_STEP_ANGLE },
-	{ "6","6tr",_fip, 3, st_print_tr, get_flu, st_set_tr, (float *)&st_cfg.mot[MOTOR_6].travel_rev,	M6_TRAVEL_PER_REV },
-	{ "6","6mi",_fip, 0, st_print_mi, get_ui8, st_set_mi, (float *)&st_cfg.mot[MOTOR_6].microsteps,	M6_MICROSTEPS },
-	{ "6","6po",_fip, 0, st_print_po, get_ui8, set_01,    (float *)&st_cfg.mot[MOTOR_6].polarity,	M6_POLARITY },
-	{ "6","6pm",_fip, 0, st_print_pm, get_ui8, st_set_pm, (float *)&st_cfg.mot[MOTOR_6].power_mode,	M6_POWER_MODE },
-	{ "6","6mp",_fip, 3, st_print_mp, get_flt, st_set_mp, (float *)&st_cfg.mot[MOTOR_6].power_level,M6_POWER_LEVEL },
-#endif
-
-	// Axis parameters
-	{ "x","xam",_fip, 0, cm_print_am, cm_get_am, cm_set_am, (float *)&cm.a[AXIS_X].axis_mode,		X_AXIS_MODE },
-	{ "x","xvm",_fip, 0, cm_print_vm, get_flu,   set_flu,   (float *)&cm.a[AXIS_X].velocity_max,	X_VELOCITY_MAX },
-	{ "x","xfr",_fip, 0, cm_print_fr, get_flu,   set_flu,   (float *)&cm.a[AXIS_X].feedrate_max,	X_FEEDRATE_MAX },
-	{ "x","xtn",_fip, 0, cm_print_tn, get_flu,   set_flu,   (float *)&cm.a[AXIS_X].travel_min,		X_TRAVEL_MIN },
-	{ "x","xtm",_fip, 0, cm_print_tm, get_flu,   set_flu,   (float *)&cm.a[AXIS_X].travel_max,		X_TRAVEL_MAX },
-	{ "x","xjm",_fip, 0, cm_print_jm, cm_get_jrk,cm_set_jrk,(float *)&cm.a[AXIS_X].jerk_max,		X_JERK_MAX },
-	{ "x","xjh",_fip, 0, cm_print_jh, cm_get_jrk,cm_set_jrk,(float *)&cm.a[AXIS_X].jerk_homing,		X_JERK_HOMING },
-	{ "x","xjd",_fip, 4, cm_print_jd, get_flu,   set_flu,   (float *)&cm.a[AXIS_X].junction_dev,	X_JUNCTION_DEVIATION },
-	{ "x","xsn",_fip, 0, cm_print_sn, get_ui8,   sw_set_sw, (float *)&sw.mode[0],					X_SWITCH_MODE_MIN },
-	{ "x","xsx",_fip, 0, cm_print_sx, get_ui8,   sw_set_sw, (float *)&sw.mode[1],					X_SWITCH_MODE_MAX },
-	{ "x","xsv",_fip, 0, cm_print_sv, get_flu,   set_flu,   (float *)&cm.a[AXIS_X].search_velocity,	X_SEARCH_VELOCITY },
-	{ "x","xlv",_fip, 0, cm_print_lv, get_flu,   set_flu,   (float *)&cm.a[AXIS_X].latch_velocity,	X_LATCH_VELOCITY },
-	{ "x","xlb",_fip, 3, cm_print_lb, get_flu,   set_flu,   (float *)&cm.a[AXIS_X].latch_backoff,	X_LATCH_BACKOFF },
-	{ "x","xzb",_fip, 3, cm_print_zb, get_flu,   set_flu,   (float *)&cm.a[AXIS_X].zero_backoff,	X_ZERO_BACKOFF },
-
-	{ "y","yam",_fip, 0, cm_print_am, cm_get_am, cm_set_am, (float *)&cm.a[AXIS_Y].axis_mode,		Y_AXIS_MODE },
-	{ "y","yvm",_fip, 0, cm_print_vm, get_flu,   set_flu,   (float *)&cm.a[AXIS_Y].velocity_max,	Y_VELOCITY_MAX },
-	{ "y","yfr",_fip, 0, cm_print_fr, get_flu,   set_flu,   (float *)&cm.a[AXIS_Y].feedrate_max,	Y_FEEDRATE_MAX },
-	{ "y","ytn",_fip, 0, cm_print_tn, get_flu,   set_flu,   (float *)&cm.a[AXIS_Y].travel_min,		Y_TRAVEL_MIN },
-	{ "y","ytm",_fip, 0, cm_print_tm, get_flu,   set_flu,   (float *)&cm.a[AXIS_Y].travel_max,		Y_TRAVEL_MAX },
-	{ "y","yjm",_fip, 0, cm_print_jm, cm_get_jrk,cm_set_jrk,(float *)&cm.a[AXIS_Y].jerk_max,		Y_JERK_MAX },
-	{ "y","yjh",_fip, 0, cm_print_jh, cm_get_jrk,cm_set_jrk,(float *)&cm.a[AXIS_Y].jerk_homing,		Y_JERK_HOMING },
-	{ "y","yjd",_fip, 4, cm_print_jd, get_flu,   set_flu,   (float *)&cm.a[AXIS_Y].junction_dev,	Y_JUNCTION_DEVIATION },
-	{ "y","ysn",_fip, 0, cm_print_sn, get_ui8,   sw_set_sw, (float *)&sw.mode[2],					Y_SWITCH_MODE_MIN },
-	{ "y","ysx",_fip, 0, cm_print_sx, get_ui8,   sw_set_sw, (float *)&sw.mode[3],					Y_SWITCH_MODE_MAX },
-	{ "y","ysv",_fip, 0, cm_print_sv, get_flu,   set_flu,   (float *)&cm.a[AXIS_Y].search_velocity,	Y_SEARCH_VELOCITY },
-	{ "y","ylv",_fip, 0, cm_print_lv, get_flu,   set_flu,   (float *)&cm.a[AXIS_Y].latch_velocity,	Y_LATCH_VELOCITY },
-	{ "y","ylb",_fip, 3, cm_print_lb, get_flu,   set_flu,   (float *)&cm.a[AXIS_Y].latch_backoff,	Y_LATCH_BACKOFF },
-	{ "y","yzb",_fip, 3, cm_print_zb, get_flu,   set_flu,   (float *)&cm.a[AXIS_Y].zero_backoff,	Y_ZERO_BACKOFF },
-
-	{ "z","zam",_fip, 0, cm_print_am, cm_get_am, cm_set_am, (float *)&cm.a[AXIS_Z].axis_mode,		Z_AXIS_MODE },
-	{ "z","zvm",_fip, 0, cm_print_vm, get_flu,   set_flu,   (float *)&cm.a[AXIS_Z].velocity_max,	Z_VELOCITY_MAX },
-	{ "z","zfr",_fip, 0, cm_print_fr, get_flu,   set_flu,   (float *)&cm.a[AXIS_Z].feedrate_max,	Z_FEEDRATE_MAX },
-	{ "z","ztn",_fip, 0, cm_print_tn, get_flu,   set_flu,   (float *)&cm.a[AXIS_Z].travel_min,		Z_TRAVEL_MIN },
-	{ "z","ztm",_fip, 0, cm_print_tm, get_flu,   set_flu,   (float *)&cm.a[AXIS_Z].travel_max,		Z_TRAVEL_MAX },
-	{ "z","zjm",_fip, 0, cm_print_jm, cm_get_jrk,cm_set_jrk,(float *)&cm.a[AXIS_Z].jerk_max,		Z_JERK_MAX },
-	{ "z","zjh",_fip, 0, cm_print_jh, cm_get_jrk,cm_set_jrk,(float *)&cm.a[AXIS_Z].jerk_homing, 	Z_JERK_HOMING },
-	{ "z","zjd",_fip, 4, cm_print_jd, get_flu,   set_flu,   (float *)&cm.a[AXIS_Z].junction_dev,	Z_JUNCTION_DEVIATION },
-	{ "z","zsn",_fip, 0, cm_print_sn, get_ui8,   sw_set_sw, (float *)&sw.mode[4],					Z_SWITCH_MODE_MIN },
-	{ "z","zsx",_fip, 0, cm_print_sx, get_ui8,   sw_set_sw, (float *)&sw.mode[5],					Z_SWITCH_MODE_MAX },
-	{ "z","zsv",_fip, 0, cm_print_sv, get_flu,   set_flu,   (float *)&cm.a[AXIS_Z].search_velocity,	Z_SEARCH_VELOCITY },
-	{ "z","zlv",_fip, 0, cm_print_lv, get_flu,   set_flu,   (float *)&cm.a[AXIS_Z].latch_velocity,	Z_LATCH_VELOCITY },
-	{ "z","zlb",_fip, 3, cm_print_lb, get_flu,   set_flu,   (float *)&cm.a[AXIS_Z].latch_backoff,	Z_LATCH_BACKOFF },
-	{ "z","zzb",_fip, 3, cm_print_zb, get_flu,   set_flu,   (float *)&cm.a[AXIS_Z].zero_backoff,	Z_ZERO_BACKOFF },
-
-	{ "a","aam",_fip, 0, cm_print_am, cm_get_am, cm_set_am, (float *)&cm.a[AXIS_A].axis_mode,		A_AXIS_MODE },
-	{ "a","avm",_fip, 0, cm_print_vm, get_flt,   set_flt,   (float *)&cm.a[AXIS_A].velocity_max,	A_VELOCITY_MAX },
-	{ "a","afr",_fip, 0, cm_print_fr, get_flt,   set_flt,   (float *)&cm.a[AXIS_A].feedrate_max,	A_FEEDRATE_MAX },
-	{ "a","atn",_fip, 0, cm_print_tn, get_flu,   set_flu,   (float *)&cm.a[AXIS_A].travel_min,		A_TRAVEL_MIN },
-	{ "a","atm",_fip, 0, cm_print_tm, get_flt,   set_flt,   (float *)&cm.a[AXIS_A].travel_max,		A_TRAVEL_MAX },
-	{ "a","ajm",_fip, 0, cm_print_jm, cm_get_jrk,cm_set_jrk,(float *)&cm.a[AXIS_A].jerk_max,		A_JERK_MAX },
-	{ "a","ajh",_fip, 0, cm_print_jh, cm_get_jrk,cm_set_jrk,(float *)&cm.a[AXIS_A].jerk_homing, 	A_JERK_HOMING },
-	{ "a","ajd",_fip, 4, cm_print_jd, get_flt,   set_flt,   (float *)&cm.a[AXIS_A].junction_dev,	A_JUNCTION_DEVIATION },
-	{ "a","ara",_fip, 3, cm_print_ra, get_flt,   set_flt,   (float *)&cm.a[AXIS_A].radius,			A_RADIUS},
-	{ "a","asn",_fip, 0, cm_print_sn, get_ui8,   sw_set_sw, (float *)&sw.mode[6],					A_SWITCH_MODE_MIN },
-	{ "a","asx",_fip, 0, cm_print_sx, get_ui8,   sw_set_sw, (float *)&sw.mode[7],					A_SWITCH_MODE_MAX },
-	{ "a","asv",_fip, 0, cm_print_sv, get_flt,   set_flt,   (float *)&cm.a[AXIS_A].search_velocity,	A_SEARCH_VELOCITY },
-	{ "a","alv",_fip, 0, cm_print_lv, get_flt,   set_flt,   (float *)&cm.a[AXIS_A].latch_velocity,	A_LATCH_VELOCITY },
-	{ "a","alb",_fip, 3, cm_print_lb, get_flt,   set_flt,   (float *)&cm.a[AXIS_A].latch_backoff,	A_LATCH_BACKOFF },
-	{ "a","azb",_fip, 3, cm_print_zb, get_flt,   set_flt,   (float *)&cm.a[AXIS_A].zero_backoff,	A_ZERO_BACKOFF },
-
-	{ "b","bam",_fip, 0, cm_print_am, cm_get_am, cm_set_am, (float *)&cm.a[AXIS_B].axis_mode,		B_AXIS_MODE },
-	{ "b","bvm",_fip, 0, cm_print_vm, get_flt,   set_flt,   (float *)&cm.a[AXIS_B].velocity_max,	B_VELOCITY_MAX },
-	{ "b","bfr",_fip, 0, cm_print_fr, get_flt,   set_flt,   (float *)&cm.a[AXIS_B].feedrate_max,	B_FEEDRATE_MAX },
-	{ "b","btn",_fip, 0, cm_print_tn, get_flu,   set_flu,   (float *)&cm.a[AXIS_B].travel_min,		B_TRAVEL_MIN },
-	{ "b","btm",_fip, 0, cm_print_tm, get_flt,   set_flt,   (float *)&cm.a[AXIS_B].travel_max,		B_TRAVEL_MAX },
-	{ "b","bjm",_fip, 0, cm_print_jm, cm_get_jrk,cm_set_jrk,(float *)&cm.a[AXIS_B].jerk_max,		B_JERK_MAX },
-	{ "b","bjd",_fip, 0, cm_print_jd, get_flt,   set_flt,   (float *)&cm.a[AXIS_B].junction_dev,	B_JUNCTION_DEVIATION },
-	{ "b","bra",_fip, 3, cm_print_ra, get_flt,   set_flt,   (float *)&cm.a[AXIS_B].radius,			B_RADIUS },
-#ifdef __ARM	// B axis extended paramters
-	{ "b","asn",_fip, 0, cm_print_sn, get_ui8,   sw_set_sw, (float *)&sw.s[AXIS_B][SW_MIN].mode,	B_SWITCH_MODE_MIN },
-	{ "b","asx",_fip, 0, cm_print_sx, get_ui8,   sw_set_sw, (float *)&sw.s[AXIS_B][SW_MAX].mode,	B_SWITCH_MODE_MAX },
-	{ "b","bsv",_fip, 0, cm_print_sv, get_flt,   set_flt,   (float *)&cm.a[AXIS_B].search_velocity,	B_SEARCH_VELOCITY },
-	{ "b","blv",_fip, 0, cm_print_lv, get_flt,   set_flt,   (float *)&cm.a[AXIS_B].latch_velocity,	B_LATCH_VELOCITY },
-	{ "b","blb",_fip, 3, cm_print_lb, get_flt,   set_flt,   (float *)&cm.a[AXIS_B].latch_backoff,	B_LATCH_BACKOFF },
-	{ "b","bzb",_fip, 3, cm_print_zb, get_flt,   set_flt,   (float *)&cm.a[AXIS_B].zero_backoff,	B_ZERO_BACKOFF },
-	{ "b","bjh",_fip, 0, cm_print_jh, cm_get_jrk,cm_set_jrk,(float *)&cm.a[AXIS_B].jerk_homing,		B_JERK_HOMING },
-#endif
-
-	{ "c","cam",_fip, 0, cm_print_am, cm_get_am, cm_set_am, (float *)&cm.a[AXIS_C].axis_mode,		C_AXIS_MODE },
-	{ "c","cvm",_fip, 0, cm_print_vm, get_flt,   set_flt,   (float *)&cm.a[AXIS_C].velocity_max,	C_VELOCITY_MAX },
-	{ "c","cfr",_fip, 0, cm_print_fr, get_flt,   set_flt,   (float *)&cm.a[AXIS_C].feedrate_max,	C_FEEDRATE_MAX },
-	{ "c","ctn",_fip, 0, cm_print_tn, get_flu,   set_flu,   (float *)&cm.a[AXIS_C].travel_min,		C_TRAVEL_MIN },
-	{ "c","ctm",_fip, 0, cm_print_tm, get_flt,   set_flt,   (float *)&cm.a[AXIS_C].travel_max,		C_TRAVEL_MAX },
-	{ "c","cjm",_fip, 0, cm_print_jm, cm_get_jrk,cm_set_jrk,(float *)&cm.a[AXIS_C].jerk_max,		C_JERK_MAX },
-	{ "c","ctn",_fip, 0, cm_print_tn, get_flu,   set_flu,   (float *)&cm.a[AXIS_C].travel_min,		C_TRAVEL_MIN },
-	{ "c","cjd",_fip, 0, cm_print_jd, get_flt,   set_flt,   (float *)&cm.a[AXIS_C].junction_dev,	C_JUNCTION_DEVIATION },
-	{ "c","cra",_fip, 3, cm_print_ra, get_flt,   set_flt,   (float *)&cm.a[AXIS_C].radius,			C_RADIUS },
-#ifdef __ARM	// C axis extended parameters
-	{ "c","csn",_fip, 0, cm_print_sn, get_ui8,   sw_set_sw, (float *)&sw.s[AXIS_C][SW_MIN].mode,	C_SWITCH_MODE_MIN },
-	{ "c","csx",_fip, 0, cm_print_sx, get_ui8,   sw_set_sw, (float *)&sw.s[AXIS_C][SW_MAX].mode,	C_SWITCH_MODE_MAX },
-	{ "c","csv",_fip, 0, cm_print_sv, get_flt,   set_flt,   (float *)&cm.a[AXIS_C].search_velocity,	C_SEARCH_VELOCITY },
-	{ "c","clv",_fip, 0, cm_print_lv, get_flt,   set_flt,   (float *)&cm.a[AXIS_C].latch_velocity,	C_LATCH_VELOCITY },
-	{ "c","clb",_fip, 3, cm_print_lb, get_flt,   set_flt,   (float *)&cm.a[AXIS_C].latch_backoff,	C_LATCH_BACKOFF },
-	{ "c","czb",_fip, 3, cm_print_zb, get_flt,   set_flt,   (float *)&cm.a[AXIS_C].zero_backoff,	C_ZERO_BACKOFF },
-	{ "c","cjh",_fip, 0, cm_print_jh, cm_get_jrk,cm_set_jrk,(float *)&cm.a[AXIS_C].jerk_homing, 	C_JERK_HOMING },
-#endif
-
-	// PWM settings
-	{ "p1","p1frq",_fip, 0, pwm_print_p1frq, get_flt, set_flt,(float *)&pwm.c[PWM_1].frequency,		P1_PWM_FREQUENCY },
-	{ "p1","p1csl",_fip, 0, pwm_print_p1csl, get_flt, set_flt,(float *)&pwm.c[PWM_1].cw_speed_lo,	P1_CW_SPEED_LO },
-	{ "p1","p1csh",_fip, 0, pwm_print_p1csh, get_flt, set_flt,(float *)&pwm.c[PWM_1].cw_speed_hi,	P1_CW_SPEED_HI },
-	{ "p1","p1cpl",_fip, 3, pwm_print_p1cpl, get_flt, set_flt,(float *)&pwm.c[PWM_1].cw_phase_lo,	P1_CW_PHASE_LO },
-	{ "p1","p1cph",_fip, 3, pwm_print_p1cph, get_flt, set_flt,(float *)&pwm.c[PWM_1].cw_phase_hi,	P1_CW_PHASE_HI },
-	{ "p1","p1wsl",_fip, 0, pwm_print_p1wsl, get_flt, set_flt,(float *)&pwm.c[PWM_1].ccw_speed_lo,	P1_CCW_SPEED_LO },
-	{ "p1","p1wsh",_fip, 0, pwm_print_p1wsh, get_flt, set_flt,(float *)&pwm.c[PWM_1].ccw_speed_hi,	P1_CCW_SPEED_HI },
-	{ "p1","p1wpl",_fip, 3, pwm_print_p1wpl, get_flt, set_flt,(float *)&pwm.c[PWM_1].ccw_phase_lo,	P1_CCW_PHASE_LO },
-	{ "p1","p1wph",_fip, 3, pwm_print_p1wph, get_flt, set_flt,(float *)&pwm.c[PWM_1].ccw_phase_hi,	P1_CCW_PHASE_HI },
-	{ "p1","p1pof",_fip, 3, pwm_print_p1pof, get_flt, set_flt,(float *)&pwm.c[PWM_1].phase_off,		P1_PWM_PHASE_OFF },
-
-	// Coordinate system offsets (G54-G59 and G92)
-	{ "g54","g54x",_fip, 3, cm_print_cofs, get_flu, set_flu,(float *)&cm.offset[G54][AXIS_X], G54_X_OFFSET },
-	{ "g54","g54y",_fip, 3, cm_print_cofs, get_flu, set_flu,(float *)&cm.offset[G54][AXIS_Y], G54_Y_OFFSET },
-	{ "g54","g54z",_fip, 3, cm_print_cofs, get_flu, set_flu,(float *)&cm.offset[G54][AXIS_Z], G54_Z_OFFSET },
-	{ "g54","g54a",_fip, 3, cm_print_cofs, get_flu, set_flu,(float *)&cm.offset[G54][AXIS_A], G54_A_OFFSET },
-	{ "g54","g54b",_fip, 3, cm_print_cofs, get_flu, set_flu,(float *)&cm.offset[G54][AXIS_B], G54_B_OFFSET },
-	{ "g54","g54c",_fip, 3, cm_print_cofs, get_flu, set_flu,(float *)&cm.offset[G54][AXIS_C], G54_C_OFFSET },
-
-	{ "g55","g55x",_fip, 3, cm_print_cofs, get_flu, set_flu,(float *)&cm.offset[G55][AXIS_X], G55_X_OFFSET },
-	{ "g55","g55y",_fip, 3, cm_print_cofs, get_flu, set_flu,(float *)&cm.offset[G55][AXIS_Y], G55_Y_OFFSET },
-	{ "g55","g55z",_fip, 3, cm_print_cofs, get_flu, set_flu,(float *)&cm.offset[G55][AXIS_Z], G55_Z_OFFSET },
-	{ "g55","g55a",_fip, 3, cm_print_cofs, get_flu, set_flu,(float *)&cm.offset[G55][AXIS_A], G55_A_OFFSET },
-	{ "g55","g55b",_fip, 3, cm_print_cofs, get_flu, set_flu,(float *)&cm.offset[G55][AXIS_B], G55_B_OFFSET },
-	{ "g55","g55c",_fip, 3, cm_print_cofs, get_flu, set_flu,(float *)&cm.offset[G55][AXIS_C], G55_C_OFFSET },
-
-	{ "g56","g56x",_fip, 3, cm_print_cofs, get_flu, set_flu,(float *)&cm.offset[G56][AXIS_X], G56_X_OFFSET },
-	{ "g56","g56y",_fip, 3, cm_print_cofs, get_flu, set_flu,(float *)&cm.offset[G56][AXIS_Y], G56_Y_OFFSET },
-	{ "g56","g56z",_fip, 3, cm_print_cofs, get_flu, set_flu,(float *)&cm.offset[G56][AXIS_Z], G56_Z_OFFSET },
-	{ "g56","g56a",_fip, 3, cm_print_cofs, get_flu, set_flu,(float *)&cm.offset[G56][AXIS_A], G56_A_OFFSET },
-	{ "g56","g56b",_fip, 3, cm_print_cofs, get_flu, set_flu,(float *)&cm.offset[G56][AXIS_B], G56_B_OFFSET },
-	{ "g56","g56c",_fip, 3, cm_print_cofs, get_flu, set_flu,(float *)&cm.offset[G56][AXIS_C], G56_C_OFFSET },
-<<<<<<< HEAD
-
-=======
-#if 1
->>>>>>> 16ba88e6
-	{ "g57","g57x",_fip, 3, cm_print_cofs, get_flu, set_flu,(float *)&cm.offset[G57][AXIS_X], G57_X_OFFSET },
-	{ "g57","g57y",_fip, 3, cm_print_cofs, get_flu, set_flu,(float *)&cm.offset[G57][AXIS_Y], G57_Y_OFFSET },
-	{ "g57","g57z",_fip, 3, cm_print_cofs, get_flu, set_flu,(float *)&cm.offset[G57][AXIS_Z], G57_Z_OFFSET },
-	{ "g57","g57a",_fip, 3, cm_print_cofs, get_flu, set_flu,(float *)&cm.offset[G57][AXIS_A], G57_A_OFFSET },
-	{ "g57","g57b",_fip, 3, cm_print_cofs, get_flu, set_flu,(float *)&cm.offset[G57][AXIS_B], G57_B_OFFSET },
-	{ "g57","g57c",_fip, 3, cm_print_cofs, get_flu, set_flu,(float *)&cm.offset[G57][AXIS_C], G57_C_OFFSET },
-
-	{ "g58","g58x",_fip, 3, cm_print_cofs, get_flu, set_flu,(float *)&cm.offset[G58][AXIS_X], G58_X_OFFSET },
-	{ "g58","g58y",_fip, 3, cm_print_cofs, get_flu, set_flu,(float *)&cm.offset[G58][AXIS_Y], G58_Y_OFFSET },
-	{ "g58","g58z",_fip, 3, cm_print_cofs, get_flu, set_flu,(float *)&cm.offset[G58][AXIS_Z], G58_Z_OFFSET },
-	{ "g58","g58a",_fip, 3, cm_print_cofs, get_flu, set_flu,(float *)&cm.offset[G58][AXIS_A], G58_A_OFFSET },
-	{ "g58","g58b",_fip, 3, cm_print_cofs, get_flu, set_flu,(float *)&cm.offset[G58][AXIS_B], G58_B_OFFSET },
-	{ "g58","g58c",_fip, 3, cm_print_cofs, get_flu, set_flu,(float *)&cm.offset[G58][AXIS_C], G58_C_OFFSET },
-
-	{ "g59","g59x",_fip, 3, cm_print_cofs, get_flu, set_flu,(float *)&cm.offset[G59][AXIS_X], G59_X_OFFSET },
-	{ "g59","g59y",_fip, 3, cm_print_cofs, get_flu, set_flu,(float *)&cm.offset[G59][AXIS_Y], G59_Y_OFFSET },
-	{ "g59","g59z",_fip, 3, cm_print_cofs, get_flu, set_flu,(float *)&cm.offset[G59][AXIS_Z], G59_Z_OFFSET },
-	{ "g59","g59a",_fip, 3, cm_print_cofs, get_flu, set_flu,(float *)&cm.offset[G59][AXIS_A], G59_A_OFFSET },
-	{ "g59","g59b",_fip, 3, cm_print_cofs, get_flu, set_flu,(float *)&cm.offset[G59][AXIS_B], G59_B_OFFSET },
-	{ "g59","g59c",_fip, 3, cm_print_cofs, get_flu, set_flu,(float *)&cm.offset[G59][AXIS_C], G59_C_OFFSET },
-
-	{ "g92","g92x",_fin, 3, cm_print_cofs, get_flu, set_nul,(float *)&cm.gmx.origin_offset[AXIS_X], 0 },// G92 handled differently
-	{ "g92","g92y",_fin, 3, cm_print_cofs, get_flu, set_nul,(float *)&cm.gmx.origin_offset[AXIS_Y], 0 },
-	{ "g92","g92z",_fin, 3, cm_print_cofs, get_flu, set_nul,(float *)&cm.gmx.origin_offset[AXIS_Z], 0 },
-	{ "g92","g92a",_fin, 3, cm_print_cofs, get_flt, set_nul,(float *)&cm.gmx.origin_offset[AXIS_A], 0 },
-	{ "g92","g92b",_fin, 3, cm_print_cofs, get_flt, set_nul,(float *)&cm.gmx.origin_offset[AXIS_B], 0 },
-	{ "g92","g92c",_fin, 3, cm_print_cofs, get_flt, set_nul,(float *)&cm.gmx.origin_offset[AXIS_C], 0 },
-
-	// Coordinate positions (G28, G30)
-	{ "g28","g28x",_fin, 3, cm_print_cpos, get_flu, set_nul,(float *)&cm.gmx.g28_position[AXIS_X], 0 },// g28 handled differently
-	{ "g28","g28y",_fin, 3, cm_print_cpos, get_flu, set_nul,(float *)&cm.gmx.g28_position[AXIS_Y], 0 },
-	{ "g28","g28z",_fin, 3, cm_print_cpos, get_flu, set_nul,(float *)&cm.gmx.g28_position[AXIS_Z], 0 },
-	{ "g28","g28a",_fin, 3, cm_print_cpos, get_flt, set_nul,(float *)&cm.gmx.g28_position[AXIS_A], 0 },
-	{ "g28","g28b",_fin, 3, cm_print_cpos, get_flt, set_nul,(float *)&cm.gmx.g28_position[AXIS_B], 0 },
-	{ "g28","g28c",_fin, 3, cm_print_cpos, get_flt, set_nul,(float *)&cm.gmx.g28_position[AXIS_C], 0 },
-
-	{ "g30","g30x",_fin, 3, cm_print_cpos, get_flu, set_nul,(float *)&cm.gmx.g30_position[AXIS_X], 0 },// g30 handled differently
-	{ "g30","g30y",_fin, 3, cm_print_cpos, get_flu, set_nul,(float *)&cm.gmx.g30_position[AXIS_Y], 0 },
-	{ "g30","g30z",_fin, 3, cm_print_cpos, get_flu, set_nul,(float *)&cm.gmx.g30_position[AXIS_Z], 0 },
-	{ "g30","g30a",_fin, 3, cm_print_cpos, get_flt, set_nul,(float *)&cm.gmx.g30_position[AXIS_A], 0 },
-	{ "g30","g30b",_fin, 3, cm_print_cpos, get_flt, set_nul,(float *)&cm.gmx.g30_position[AXIS_B], 0 },
-	{ "g30","g30c",_fin, 3, cm_print_cpos, get_flt, set_nul,(float *)&cm.gmx.g30_position[AXIS_C], 0 },
-
-	// this is a 128bit UUID for identifing a previously commited job state
-	{ "jid","jida",_f00,  0, tx_print_nul, get_data, set_data, (float *)&cs.job_id[0], 0},
-	{ "jid","jidb",_f00,  0, tx_print_nul, get_data, set_data, (float *)&cs.job_id[1], 0},
-	{ "jid","jidc",_f00,  0, tx_print_nul, get_data, set_data, (float *)&cs.job_id[2], 0},
-	{ "jid","jidd",_f00,  0, tx_print_nul, get_data, set_data, (float *)&cs.job_id[3], 0},
-
-	// System parameters
-	{ "sys","ja",  _f07, 0, cm_print_ja,  get_flu,   set_flu,    (float *)&cm.junction_acceleration,JUNCTION_ACCELERATION },
-	{ "sys","ct",  _f07, 4, cm_print_ct,  get_flu,   set_flu,    (float *)&cm.chordal_tolerance,	CHORDAL_TOLERANCE },
-	{ "sys","sl",  _f07, 0, cm_print_sl,  get_ui8,   set_ui8,    (float *)&cm.soft_limit_enable,	SOFT_LIMIT_ENABLE },
-	{ "sys","st",  _f07, 0, sw_print_st,  get_ui8,   sw_set_st,  (float *)&sw.switch_type,			SWITCH_TYPE },
-	{ "sys","mt",  _f07, 2, st_print_mt,  get_flt,   st_set_mt,  (float *)&st_cfg.motor_idle_timeout,MOTOR_IDLE_TIMEOUT},
-	{ "",   "me",  _f00, 0, tx_print_str, st_set_me, st_set_me,  (float *)&cs.null, 0 },
-	{ "",   "md",  _f00, 0, tx_print_str, st_set_md, st_set_md,  (float *)&cs.null, 0 },
-
-	{ "sys","ej",  _f07, 0, js_print_ej,  get_ui8,   set_01,     (float *)&cfg.comm_mode,			COMM_MODE },
-	{ "sys","jv",  _f07, 0, js_print_jv,  get_ui8,   json_set_jv,(float *)&js.json_verbosity,		JSON_VERBOSITY },
-	{ "sys","js",  _f07, 0, js_print_js,  get_ui8,   set_01,     (float *)&js.json_syntax, 			JSON_SYNTAX_MODE },
-	{ "sys","tv",  _f07, 0, tx_print_tv,  get_ui8,   set_01,     (float *)&txt.text_verbosity,		TEXT_VERBOSITY },
-	{ "sys","qv",  _f07, 0, qr_print_qv,  get_ui8,   set_0123,   (float *)&qr.queue_report_verbosity,QUEUE_REPORT_VERBOSITY },
-	{ "sys","sv",  _f07, 0, sr_print_sv,  get_ui8,   set_012,    (float *)&sr.status_report_verbosity,STATUS_REPORT_VERBOSITY },
-	{ "sys","si",  _f07, 0, sr_print_si,  get_int,   sr_set_si,  (float *)&sr.status_report_interval,STATUS_REPORT_INTERVAL_MS },
-
-//	{ "sys","ic",  _f07, 0, print_ui8,    get_ui8,   set_ic,     (float *)&cfg.ignore_crlf,			COM_IGNORE_CRLF },
-	{ "sys","ec",  _f07, 0, co_print_ec,  get_ui8,   set_ec,     (float *)&cfg.enable_cr,			COM_EXPAND_CR },
-	{ "sys","ee",  _f07, 0, co_print_ee,  get_ui8,   set_ee,     (float *)&cfg.enable_echo,			COM_ENABLE_ECHO },
-	{ "sys","ex",  _f07, 0, co_print_ex,  get_ui8,   set_ex,     (float *)&cfg.enable_flow_control,	COM_ENABLE_FLOW_CONTROL },
-	{ "sys","baud",_fns, 0, co_print_baud,get_ui8,   set_baud,   (float *)&cfg.usb_baud_rate,		XIO_BAUD_115200 },
-	{ "sys","net", _fip, 0, co_print_net, get_ui8,   set_ui8,    (float *)&cs.network_mode,			NETWORK_MODE },
-
-	// switch state readers
-/*
-	{ "ss","ss0",  _f00, 0, print_ss, get_ui8, set_nul, (float *)&sw.state[0], 0 },
-	{ "ss","ss1",  _f00, 0, print_ss, get_ui8, set_nul, (float *)&sw.state[1], 0 },
-	{ "ss","ss2",  _f00, 0, print_ss, get_ui8, set_nul, (float *)&sw.state[2], 0 },
-	{ "ss","ss3",  _f00, 0, print_ss, get_ui8, set_nul, (float *)&sw.state[3], 0 },
-	{ "ss","ss4",  _f00, 0, print_ss, get_ui8, set_nul, (float *)&sw.state[4], 0 },
-	{ "ss","ss5",  _f00, 0, print_ss, get_ui8, set_nul, (float *)&sw.state[5], 0 },
-	{ "ss","ss6",  _f00, 0, print_ss, get_ui8, set_nul, (float *)&sw.state[6], 0 },
-	{ "ss","ss7",  _f00, 0, print_ss, get_ui8, set_nul, (float *)&sw.state[7], 0 },
-*/
-	// NOTE: The ordering within the gcode defaults is important for token resolution
-	{ "sys","gpl", _f07, 0, cm_print_gpl, get_ui8, set_012, (float *)&cm.select_plane,	GCODE_DEFAULT_PLANE },
-	{ "sys","gun", _f07, 0, cm_print_gun, get_ui8, set_01,  (float *)&cm.units_mode,	GCODE_DEFAULT_UNITS },
-	{ "sys","gco", _f07, 0, cm_print_gco, get_ui8, set_ui8, (float *)&cm.coord_system,	GCODE_DEFAULT_COORD_SYSTEM },
-	{ "sys","gpa", _f07, 0, cm_print_gpa, get_ui8, set_012, (float *)&cm.path_control,	GCODE_DEFAULT_PATH_CONTROL },
-	{ "sys","gdi", _f07, 0, cm_print_gdi, get_ui8, set_01,  (float *)&cm.distance_mode,	GCODE_DEFAULT_DISTANCE_MODE },
-	{ "",   "gc",  _f00, 0, tx_print_nul, gc_get_gc, gc_run_gc,(float *)&cs.null, 0 }, // gcode block - must be last in this group
-
-	// "hidden" parameters (not in system group)
-	{ "",   "ms",  _fip, 0, cm_print_ms,  get_flt, set_flt, (float *)&cm.estd_segment_usec,	NOM_SEGMENT_USEC },
-	{ "",   "ml",  _fip, 4, cm_print_ml,  get_flu, set_flu, (float *)&cm.min_segment_len,	MIN_LINE_LENGTH },
-	{ "",   "ma",  _fip, 4, cm_print_ma,  get_flu, set_flu, (float *)&cm.arc_segment_len,	ARC_SEGMENT_LENGTH },
-	{ "",   "fd",  _fip, 0, tx_print_ui8, get_ui8, set_01,  (float *)&js.json_footer_depth,	JSON_FOOTER_DEPTH },
-
-	// User defined data groups
-	{ "uda","uda0", _fip, 0, tx_print_int, get_data, set_data,(float *)&cfg.user_data_a[0], USER_DATA_A0 },
-	{ "uda","uda1", _fip, 0, tx_print_int, get_data, set_data,(float *)&cfg.user_data_a[1], USER_DATA_A1 },
-	{ "uda","uda2", _fip, 0, tx_print_int, get_data, set_data,(float *)&cfg.user_data_a[2], USER_DATA_A2 },
-	{ "uda","uda3", _fip, 0, tx_print_int, get_data, set_data,(float *)&cfg.user_data_a[3], USER_DATA_A3 },
-<<<<<<< HEAD
-
-=======
->>>>>>> 16ba88e6
-	{ "udb","udb0", _fip, 0, tx_print_int, get_data, set_data,(float *)&cfg.user_data_b[0], USER_DATA_B0 },
-	{ "udb","udb1", _fip, 0, tx_print_int, get_data, set_data,(float *)&cfg.user_data_b[1], USER_DATA_B1 },
-	{ "udb","udb2", _fip, 0, tx_print_int, get_data, set_data,(float *)&cfg.user_data_b[2], USER_DATA_B2 },
-	{ "udb","udb3", _fip, 0, tx_print_int, get_data, set_data,(float *)&cfg.user_data_b[3], USER_DATA_B3 },
-<<<<<<< HEAD
-
-=======
->>>>>>> 16ba88e6
-	{ "udc","udc0", _fip, 0, tx_print_int, get_data, set_data,(float *)&cfg.user_data_c[0], USER_DATA_C0 },
-	{ "udc","udc1", _fip, 0, tx_print_int, get_data, set_data,(float *)&cfg.user_data_c[1], USER_DATA_C1 },
-	{ "udc","udc2", _fip, 0, tx_print_int, get_data, set_data,(float *)&cfg.user_data_c[2], USER_DATA_C2 },
-	{ "udc","udc3", _fip, 0, tx_print_int, get_data, set_data,(float *)&cfg.user_data_c[3], USER_DATA_C3 },
-<<<<<<< HEAD
-
-=======
->>>>>>> 16ba88e6
-	{ "udd","udd0", _fip, 0, tx_print_int, get_data, set_data,(float *)&cfg.user_data_d[0], USER_DATA_D0 },
-	{ "udd","udd1", _fip, 0, tx_print_int, get_data, set_data,(float *)&cfg.user_data_d[1], USER_DATA_D1 },
-	{ "udd","udd2", _fip, 0, tx_print_int, get_data, set_data,(float *)&cfg.user_data_d[2], USER_DATA_D2 },
-	{ "udd","udd3", _fip, 0, tx_print_int, get_data, set_data,(float *)&cfg.user_data_d[3], USER_DATA_D3 },
-
-<<<<<<< HEAD
-	{ "_te","_tex",_f00, 2, tx_print_flt, get_flt, set_nul,(float *)&mr.target[AXIS_X], 0 },  // X target endpoint
-	{ "_te","_tey",_f00, 2, tx_print_flt, get_flt, set_nul,(float *)&mr.target[AXIS_Y], 0 },
-	{ "_te","_tez",_f00, 2, tx_print_flt, get_flt, set_nul,(float *)&mr.target[AXIS_Z], 0 },
-	{ "_te","_tea",_f00, 2, tx_print_flt, get_flt, set_nul,(float *)&mr.target[AXIS_A], 0 },
-
-	{ "_tr","_trx",_f00, 2, tx_print_flt, get_flt, set_nul,(float *)&mr.gm.target[AXIS_X], 0 },  // X target runtime
-	{ "_tr","_try",_f00, 2, tx_print_flt, get_flt, set_nul,(float *)&mr.gm.target[AXIS_Y], 0 },
-	{ "_tr","_trz",_f00, 2, tx_print_flt, get_flt, set_nul,(float *)&mr.gm.target[AXIS_Z], 0 },
-	{ "_tr","_tra",_f00, 2, tx_print_flt, get_flt, set_nul,(float *)&mr.gm.target[AXIS_A], 0 },
-
-	{ "_ts","_ts1",_f00, 2, tx_print_flt, get_flt, set_nul,(float *)&mr.target_steps[MOTOR_1], 0 },  // Motor 1 target steps
-	{ "_ts","_ts2",_f00, 2, tx_print_flt, get_flt, set_nul,(float *)&mr.target_steps[MOTOR_2], 0 },
-	{ "_ts","_ts3",_f00, 2, tx_print_flt, get_flt, set_nul,(float *)&mr.target_steps[MOTOR_3], 0 },
-	{ "_ts","_ts4",_f00, 2, tx_print_flt, get_flt, set_nul,(float *)&mr.target_steps[MOTOR_4], 0 },
-
-	{ "_ps","_ps1",_f00, 2, tx_print_flt, get_flt, set_nul,(float *)&mr.position_steps[MOTOR_1], 0 },// Motor 1 position steps
-	{ "_ps","_ps2",_f00, 2, tx_print_flt, get_flt, set_nul,(float *)&mr.position_steps[MOTOR_2], 0 },
-	{ "_ps","_ps3",_f00, 2, tx_print_flt, get_flt, set_nul,(float *)&mr.position_steps[MOTOR_3], 0 },
-	{ "_ps","_ps4",_f00, 2, tx_print_flt, get_flt, set_nul,(float *)&mr.position_steps[MOTOR_4], 0 },
-
-	{ "_cs","_cs1",_f00, 2, tx_print_flt, get_flt, set_nul,(float *)&mr.commanded_steps[MOTOR_1], 0 },// Motor 1 commanded steps (delayed steps)
-	{ "_cs","_cs2",_f00, 2, tx_print_flt, get_flt, set_nul,(float *)&mr.commanded_steps[MOTOR_2], 0 },
-	{ "_cs","_cs3",_f00, 2, tx_print_flt, get_flt, set_nul,(float *)&mr.commanded_steps[MOTOR_3], 0 },
-	{ "_cs","_cs4",_f00, 2, tx_print_flt, get_flt, set_nul,(float *)&mr.commanded_steps[MOTOR_4], 0 },
-
-	{ "_es","_es1",_f00, 2, tx_print_flt, get_flt, set_nul,(float *)&mr.encoder_steps[MOTOR_1], 0 }, // Motor 1 encoder steps
-	{ "_es","_es2",_f00, 2, tx_print_flt, get_flt, set_nul,(float *)&mr.encoder_steps[MOTOR_2], 0 },
-	{ "_es","_es3",_f00, 2, tx_print_flt, get_flt, set_nul,(float *)&mr.encoder_steps[MOTOR_3], 0 },
-	{ "_es","_es4",_f00, 2, tx_print_flt, get_flt, set_nul,(float *)&mr.encoder_steps[MOTOR_4], 0 },
-
-	{ "_fe","_fe1",_f00, 2, tx_print_flt, get_flt, set_nul,(float *)&mr.following_error[MOTOR_1], 0 }, // Motor 1 following error in steps
-	{ "_fe","_fe2",_f00, 2, tx_print_flt, get_flt, set_nul,(float *)&mr.following_error[MOTOR_2], 0 },
-	{ "_fe","_fe3",_f00, 2, tx_print_flt, get_flt, set_nul,(float *)&mr.following_error[MOTOR_3], 0 },
-	{ "_fe","_fe4",_f00, 2, tx_print_flt, get_flt, set_nul,(float *)&mr.following_error[MOTOR_4], 0 },
-=======
-//*** Do not put new data elements below this line. Groups will not work if you do (CMD_INDEX_END_SINGLES) ***//
->>>>>>> 16ba88e6
-
-	// Persistence for status report - must be in sequence
-	// *** Count must agree with CMD_STATUS_REPORT_LEN in config.h ***
-	{ "","se00",_fpe, 0, tx_print_nul, get_int, set_int,(float *)&sr.status_report_list[0],0 },
-	{ "","se01",_fpe, 0, tx_print_nul, get_int, set_int,(float *)&sr.status_report_list[1],0 },
-	{ "","se02",_fpe, 0, tx_print_nul, get_int, set_int,(float *)&sr.status_report_list[2],0 },
-	{ "","se03",_fpe, 0, tx_print_nul, get_int, set_int,(float *)&sr.status_report_list[3],0 },
-	{ "","se04",_fpe, 0, tx_print_nul, get_int, set_int,(float *)&sr.status_report_list[4],0 },
-	{ "","se05",_fpe, 0, tx_print_nul, get_int, set_int,(float *)&sr.status_report_list[5],0 },
-	{ "","se06",_fpe, 0, tx_print_nul, get_int, set_int,(float *)&sr.status_report_list[6],0 },
-	{ "","se07",_fpe, 0, tx_print_nul, get_int, set_int,(float *)&sr.status_report_list[7],0 },
-	{ "","se08",_fpe, 0, tx_print_nul, get_int, set_int,(float *)&sr.status_report_list[8],0 },
-	{ "","se09",_fpe, 0, tx_print_nul, get_int, set_int,(float *)&sr.status_report_list[9],0 },
-	{ "","se10",_fpe, 0, tx_print_nul, get_int, set_int,(float *)&sr.status_report_list[10],0 },
-	{ "","se11",_fpe, 0, tx_print_nul, get_int, set_int,(float *)&sr.status_report_list[11],0 },
-	{ "","se12",_fpe, 0, tx_print_nul, get_int, set_int,(float *)&sr.status_report_list[12],0 },
-	{ "","se13",_fpe, 0, tx_print_nul, get_int, set_int,(float *)&sr.status_report_list[13],0 },
-	{ "","se14",_fpe, 0, tx_print_nul, get_int, set_int,(float *)&sr.status_report_list[14],0 },
-	{ "","se15",_fpe, 0, tx_print_nul, get_int, set_int,(float *)&sr.status_report_list[15],0 },
-	{ "","se16",_fpe, 0, tx_print_nul, get_int, set_int,(float *)&sr.status_report_list[16],0 },
-	{ "","se17",_fpe, 0, tx_print_nul, get_int, set_int,(float *)&sr.status_report_list[17],0 },
-	{ "","se18",_fpe, 0, tx_print_nul, get_int, set_int,(float *)&sr.status_report_list[18],0 },
-	{ "","se19",_fpe, 0, tx_print_nul, get_int, set_int,(float *)&sr.status_report_list[19],0 },
-	{ "","se20",_fpe, 0, tx_print_nul, get_int, set_int,(float *)&sr.status_report_list[20],0 },
-	{ "","se21",_fpe, 0, tx_print_nul, get_int, set_int,(float *)&sr.status_report_list[21],0 },
-	{ "","se22",_fpe, 0, tx_print_nul, get_int, set_int,(float *)&sr.status_report_list[22],0 },
-	{ "","se23",_fpe, 0, tx_print_nul, get_int, set_int,(float *)&sr.status_report_list[23],0 },
-	{ "","se24",_fpe, 0, tx_print_nul, get_int, set_int,(float *)&sr.status_report_list[24],0 },
-	{ "","se25",_fpe, 0, tx_print_nul, get_int, set_int,(float *)&sr.status_report_list[25],0 },
-	{ "","se26",_fpe, 0, tx_print_nul, get_int, set_int,(float *)&sr.status_report_list[26],0 },
-	{ "","se27",_fpe, 0, tx_print_nul, get_int, set_int,(float *)&sr.status_report_list[27],0 },
-	{ "","se28",_fpe, 0, tx_print_nul, get_int, set_int,(float *)&sr.status_report_list[28],0 },
-	{ "","se29",_fpe, 0, tx_print_nul, get_int, set_int,(float *)&sr.status_report_list[29],0 },
-
-	// Group lookups - must follow the single-valued entries for proper sub-string matching
-	// *** Must agree with CMD_COUNT_GROUPS below ****
-	{ "","sys",_f00, 0, tx_print_nul, get_grp, set_grp,(float *)&cs.null,0 },	// system group
-	{ "","p1", _f00, 0, tx_print_nul, get_grp, set_grp,(float *)&cs.null,0 },	// PWM 1 group
-
-	{ "","1",  _f00, 0, tx_print_nul, get_grp, set_grp,(float *)&cs.null,0 },	// motor groups
-	{ "","2",  _f00, 0, tx_print_nul, get_grp, set_grp,(float *)&cs.null,0 },
-	{ "","3",  _f00, 0, tx_print_nul, get_grp, set_grp,(float *)&cs.null,0 },
-	{ "","4",  _f00, 0, tx_print_nul, get_grp, set_grp,(float *)&cs.null,0 },
-#if (MOTORS >= 5)
-//	{ "","5",  _f00, 0, tx_print_nul, get_grp, set_grp,(float *)&cs.null,0 },
-#endif
-#if (MOTORS >= 6)
-//	{ "","6",  _f00, 0, tx_print_nul, get_grp, set_grp,(float *)&cs.null,0 },
-#endif
-	{ "","x",  _f00, 0, tx_print_nul, get_grp, set_grp,(float *)&cs.null,0 },	// axis groups
-	{ "","y",  _f00, 0, tx_print_nul, get_grp, set_grp,(float *)&cs.null,0 },
-	{ "","z",  _f00, 0, tx_print_nul, get_grp, set_grp,(float *)&cs.null,0 },
-	{ "","a",  _f00, 0, tx_print_nul, get_grp, set_grp,(float *)&cs.null,0 },
-	{ "","b",  _f00, 0, tx_print_nul, get_grp, set_grp,(float *)&cs.null,0 },
-	{ "","c",  _f00, 0, tx_print_nul, get_grp, set_grp,(float *)&cs.null,0 },
-
-//	{ "","ss", _f00, 0, tx_print_nul, get_grp, set_nul,(float *)&cs.null,0 },
-	{ "","g54",_f00, 0, tx_print_nul, get_grp, set_grp,(float *)&cs.null,0 },	// coord offset groups
-	{ "","g55",_f00, 0, tx_print_nul, get_grp, set_grp,(float *)&cs.null,0 },
-	{ "","g56",_f00, 0, tx_print_nul, get_grp, set_grp,(float *)&cs.null,0 },
-	{ "","g57",_f00, 0, tx_print_nul, get_grp, set_grp,(float *)&cs.null,0 },
-	{ "","g58",_f00, 0, tx_print_nul, get_grp, set_grp,(float *)&cs.null,0 },
-	{ "","g59",_f00, 0, tx_print_nul, get_grp, set_grp,(float *)&cs.null,0 },
-	{ "","g92",_f00, 0, tx_print_nul, get_grp, set_grp,(float *)&cs.null,0 },	// origin offsets
-	{ "","g28",_f00, 0, tx_print_nul, get_grp, set_grp,(float *)&cs.null,0 },	// g28 home position
-	{ "","g30",_f00, 0, tx_print_nul, get_grp, set_grp,(float *)&cs.null,0 },	// g30 home position
-
-	{ "","mpo",_f00, 0, tx_print_nul, get_grp, set_grp,(float *)&cs.null,0 },	// machine position group
-	{ "","pos",_f00, 0, tx_print_nul, get_grp, set_grp,(float *)&cs.null,0 },	// work position group
-	{ "","ofs",_f00, 0, tx_print_nul, get_grp, set_grp,(float *)&cs.null,0 },	// work offset group
-	{ "","hom",_f00, 0, tx_print_nul, get_grp, set_grp,(float *)&cs.null,0 },	// axis homing state group
-	{ "","jog",_f00, 0, tx_print_nul, get_grp, set_grp,(float *)&cs.null,0 },	// axis jogging state group
-	{ "","jid",_f00, 0, tx_print_nul, get_grp, set_grp,(float *)&cs.null,0 },	// job ID group
-
-	{ "","uda", _f00, 0, tx_print_nul, get_grp, set_grp,(float *)&cs.null,0 },	// user data group
-	{ "","udb", _f00, 0, tx_print_nul, get_grp, set_grp,(float *)&cs.null,0 },	// user data group
-	{ "","udc", _f00, 0, tx_print_nul, get_grp, set_grp,(float *)&cs.null,0 },	// user data group
-	{ "","udd", _f00, 0, tx_print_nul, get_grp, set_grp,(float *)&cs.null,0 },	// user data group
-
-	{ "","_te",_f00, 0, tx_print_nul, get_grp, set_grp,(float *)&cs.null,0 },	// target axis endpoint group
-	{ "","_tr",_f00, 0, tx_print_nul, get_grp, set_grp,(float *)&cs.null,0 },	// target axis runtime group
-	{ "","_ts",_f00, 0, tx_print_nul, get_grp, set_grp,(float *)&cs.null,0 },	// target motor steps group
-	{ "","_ps",_f00, 0, tx_print_nul, get_grp, set_grp,(float *)&cs.null,0 },	// position motor steps group
-	{ "","_cs",_f00, 0, tx_print_nul, get_grp, set_grp,(float *)&cs.null,0 },	// commanded motor steps group
-	{ "","_es",_f00, 0, tx_print_nul, get_grp, set_grp,(float *)&cs.null,0 },	// encoder steps group
-	{ "","_fe",_f00, 0, tx_print_nul, get_grp, set_grp,(float *)&cs.null,0 },	// following error group
-
-	// Uber-group (groups of groups, for text-mode displays only)
-	// *** Must agree with CMD_COUNT_UBER_GROUPS below ****
-	{ "", "m", _f00, 0, tx_print_nul, _do_motors, set_nul,(float *)&cs.null,0 },
-	{ "", "q", _f00, 0, tx_print_nul, _do_axes,   set_nul,(float *)&cs.null,0 },
-	{ "", "o", _f00, 0, tx_print_nul, _do_offsets,set_nul,(float *)&cs.null,0 },
-	{ "", "$", _f00, 0, tx_print_nul, _do_all,    set_nul,(float *)&cs.null,0 }
-};
-
-/***** Make sure these defines line up with any changes in the above table *****/
-
-#define CMD_COUNT_GROUPS 		38		// count of simple groups
-#define CMD_COUNT_UBER_GROUPS 	4 		// count of uber-groups
-
-/* <DO NOT MESS WITH THESE DEFINES> */
-#define CMD_INDEX_MAX (sizeof cfgArray / sizeof(cfgItem_t))
-#define CMD_INDEX_END_SINGLES		(CMD_INDEX_MAX - CMD_COUNT_UBER_GROUPS - CMD_COUNT_GROUPS - CMD_STATUS_REPORT_LEN)
-#define CMD_INDEX_START_GROUPS		(CMD_INDEX_MAX - CMD_COUNT_UBER_GROUPS - CMD_COUNT_GROUPS)
-#define CMD_INDEX_START_UBER_GROUPS (CMD_INDEX_MAX - CMD_COUNT_UBER_GROUPS)
-/* </DO NOT MESS WITH THESE DEFINES> */
-
-index_t	cmd_index_max() { return ( CMD_INDEX_MAX );}
-uint8_t cmd_index_is_single(index_t index) { return ((index <= CMD_INDEX_END_SINGLES) ? true : false);}
-uint8_t cmd_index_is_group(index_t index) { return (((index >= CMD_INDEX_START_GROUPS) && (index < CMD_INDEX_START_UBER_GROUPS)) ? true : false);}
-uint8_t cmd_index_lt_groups(index_t index) { return ((index <= CMD_INDEX_START_GROUPS) ? true : false);}
-
-
-/**** UberGroup Operations ****************************************************
- * Uber groups are groups of groups organized for convenience:
- *	- motors		- group of all motor groups
- *	- axes			- group of all axis groups
- *	- offsets		- group of all offsets and stored positions
- *	- all			- group of all groups
- *
- * _do_group_list()	- get and print all groups in the list (iteration)
- * _do_motors()		- get and print motor uber group 1-4
- * _do_axes()		- get and print axis uber group XYZABC
- * _do_offsets()	- get and print offset uber group G54-G59, G28, G30, G92
- * _do_all()		- get and print all groups uber group
- */
-
-static stat_t _do_group_list(cmdObj_t *cmd, char list[][TOKEN_LEN+1]) // helper to print multiple groups in a list
-{
-	for (uint8_t i=0; i < CMD_MAX_OBJECTS; i++) {
-		if (list[i][0] == NUL) { return (STAT_COMPLETE);}
-		cmd_reset_list();
-		cmd = cmd_body;
-		strncpy(cmd->token, list[i], TOKEN_LEN);
-		cmd->index = cmd_get_index((const char_t *)"", cmd->token);
-//		cmd->objtype = TYPE_PARENT;
-		cmd_get_cmdObj(cmd);
-		cmd_print_list(STAT_OK, TEXT_MULTILINE_FORMATTED, JSON_RESPONSE_FORMAT);
-	}
-	return (STAT_COMPLETE);
-}
-
-static stat_t _do_motors(cmdObj_t *cmd)	// print parameters for all motor groups
-{
-//	char list[][TOKEN_LEN+1] = {"1","2","3","4","5","6",""}; // must have a terminating element
-	char list[][TOKEN_LEN+1] = {"1","2","3","4",""}; // must have a terminating element
-	return (_do_group_list(cmd, list));
-}
-
-static stat_t _do_axes(cmdObj_t *cmd)	// print parameters for all axis groups
-{
-	char list[][TOKEN_LEN+1] = {"x","y","z","a","b","c",""}; // must have a terminating element
-	return (_do_group_list(cmd, list));
-}
-
-static stat_t _do_offsets(cmdObj_t *cmd)	// print offset parameters for G54-G59,G92, G28, G30
-{
-	char list[][TOKEN_LEN+1] = {"g54","g55","g56","g57","g58","g59","g92","g28","g30",""}; // must have a terminating element
-	return (_do_group_list(cmd, list));
-}
-
-static stat_t _do_all(cmdObj_t *cmd)	// print all parameters
-{
-	strcpy(cmd->token,"sys");			// print system group
-	get_grp(cmd);
-	cmd_print_list(STAT_OK, TEXT_MULTILINE_FORMATTED, JSON_RESPONSE_FORMAT);
-
-	_do_motors(cmd);					// print all motor groups
-	_do_axes(cmd);						// print all axis groups
-
-	strcpy(cmd->token,"p1");			// print PWM group		
-	get_grp(cmd);
-	cmd_print_list(STAT_OK, TEXT_MULTILINE_FORMATTED, JSON_RESPONSE_FORMAT);
-
-	return (_do_offsets(cmd));			// print all offsets
-}
-
-/***********************************************************************************
- * CONFIGURATION AND INTERFACE FUNCTIONS
- * Functions to get and set variables from the cfgArray table
- * Most of these can be found in their respective modules.
- ***********************************************************************************/
-
-/**** COMMUNICATIONS FUNCTIONS ******************************************************
- * set_ic() - ignore CR or LF on RX
- * set_ec() - enable CRLF on TX
- * set_ee() - enable character echo
- * set_ex() - enable XON/XOFF or RTS/CTS flow control
- * set_baud() - set USB baud rate
- * get_rx()	- get bytes available in RX buffer
- *
- *	The above assume USB is the std device
- */
-
-static stat_t _set_comm_helper(cmdObj_t *cmd, uint32_t yes, uint32_t no)
-{
-	if (fp_NOT_ZERO(cmd->value)) { 
-		(void)xio_ctrl(XIO_DEV_USB, yes);
-	} else { 
-		(void)xio_ctrl(XIO_DEV_USB, no);
-	}
-	return (STAT_OK);
-}
-
-/* REMOVED - too easy to make the board appear to be bricked
-static stat_t set_ic(cmdObj_t *cmd) 				// ignore CR or LF on RX
-{
-	if (cmd->value > IGNORE_LF) { return (STAT_INPUT_VALUE_UNSUPPORTED);}
-	cfg.ignore_crlf = (uint8_t)cmd->value;
-	(void)xio_ctrl(XIO_DEV_USB, XIO_NOIGNORECR);	// clear them both
-	(void)xio_ctrl(XIO_DEV_USB, XIO_NOIGNORELF);
-
-	if (cfg.ignore_crlf == IGNORE_CR) {				// $ic=1
-		(void)xio_ctrl(XIO_DEV_USB, XIO_IGNORECR);
-	} else if (cfg.ignore_crlf == IGNORE_LF) {		// $ic=2
-		(void)xio_ctrl(XIO_DEV_USB, XIO_IGNORELF);
-	}
-	return (STAT_OK);
-}
-*/
-
-static stat_t set_ec(cmdObj_t *cmd) 				// expand CR to CRLF on TX
-{
-	if (cmd->value > true) { return (STAT_INPUT_VALUE_UNSUPPORTED);}
-	cfg.enable_cr = (uint8_t)cmd->value;
-	return(_set_comm_helper(cmd, XIO_CRLF, XIO_NOCRLF));
-}
-
-static stat_t set_ee(cmdObj_t *cmd) 				// enable character echo
-{
-	if (cmd->value > true) { return (STAT_INPUT_VALUE_UNSUPPORTED);}
-	cfg.enable_echo = (uint8_t)cmd->value;
-	return(_set_comm_helper(cmd, XIO_ECHO, XIO_NOECHO));
-}
-
-static stat_t set_ex(cmdObj_t *cmd)				// enable XON/XOFF or RTS/CTS flow control
-{
-	if (cmd->value > FLOW_CONTROL_RTS) { return (STAT_INPUT_VALUE_UNSUPPORTED);}
-	cfg.enable_flow_control = (uint8_t)cmd->value;
-	return(_set_comm_helper(cmd, XIO_XOFF, XIO_NOXOFF));
-}
-
-static stat_t get_rx(cmdObj_t *cmd)
-{
-	cmd->value = (float)xio_get_usb_rx_free();
-	cmd->objtype = TYPE_INTEGER;
-	return (STAT_OK);
-}
-
-/* run_sx()	- send XOFF, XON --- test only 
-static stat_t run_sx(cmdObj_t *cmd)
-{
-	xio_putc(XIO_DEV_USB, XOFF);
-	xio_putc(XIO_DEV_USB, XON);
-	return (STAT_OK);
-}
-*/
-
-/*
- * set_baud() - set USB baud rate
- *
- *	See xio_usart.h for valid values. Works as a callback.
- *	The initial routine changes the baud config setting and sets a flag
- *	Then it posts a user message indicating the new baud rate
- *	Then it waits for the TX buffer to empty (so the message is sent)
- *	Then it performs the callback to apply the new baud rate
- */
-static const char msg_baud0[] PROGMEM = "0";
-static const char msg_baud1[] PROGMEM = "9600";
-static const char msg_baud2[] PROGMEM = "19200";
-static const char msg_baud3[] PROGMEM = "38400";
-static const char msg_baud4[] PROGMEM = "57600";
-static const char msg_baud5[] PROGMEM = "115200";
-static const char msg_baud6[] PROGMEM = "230400";
-static const char *const msg_baud[] PROGMEM = { msg_baud0, msg_baud1, msg_baud2, msg_baud3, msg_baud4, msg_baud5, msg_baud6 };
-
-static stat_t set_baud(cmdObj_t *cmd)
-{
-	uint8_t baud = (uint8_t)cmd->value;
-	if ((baud < 1) || (baud > 6)) {
-		cmd_add_conditional_message((const char_t *)"*** WARNING *** Unsupported baud rate specified");
-//		cmd_add_conditional_message(PSTR("*** WARNING *** Unsupported baud rate specified"));
-		return (STAT_INPUT_VALUE_UNSUPPORTED);
-	}
-	cfg.usb_baud_rate = baud;
-	cfg.usb_baud_flag = true;
-	char_t message[CMD_MESSAGE_LEN]; 
-	sprintf_P(message, PSTR("*** NOTICE *** Resetting baud rate to %s"),GET_TEXT_ITEM(msg_baud, baud));
-	cmd_add_conditional_message(message);
-	return (STAT_OK);
-}
-
-stat_t set_baud_callback(void)
-{
-	if (cfg.usb_baud_flag == false) { return(STAT_NOOP);}
-	cfg.usb_baud_flag = false;
-	xio_set_baud(XIO_DEV_USB, cfg.usb_baud_rate);
-	return (STAT_OK);
-}
-
-/***********************************************************************************
- * TEXT MODE SUPPORT
- * Functions to print variables from the cfgArray table
- ***********************************************************************************/
-
-#ifdef __TEXT_MODE
-
-//static const char fmt_ic[] PROGMEM = "[ic]  ignore CR or LF on RX%8d [0=off,1=CR,2=LF]\n";
-static const char fmt_ec[] PROGMEM = "[ec]  expand LF to CRLF on TX%6d [0=off,1=on]\n";
-static const char fmt_ee[] PROGMEM = "[ee]  enable echo%18d [0=off,1=on]\n";
-static const char fmt_ex[] PROGMEM = "[ex]  enable flow control%10d [0=off,1=XON/XOFF, 2=RTS/CTS]\n";
-static const char fmt_baud[] PROGMEM = "[baud] USB baud rate%15d [1=9600,2=19200,3=38400,4=57600,5=115200,6=230400]\n";
-static const char fmt_net[] PROGMEM = "[net]  network mode%16d [0=master]\n";
-static const char fmt_rx[] PROGMEM = "rx:%d\n";
-
-void co_print_ec(cmdObj_t *cmd) { text_print_ui8(cmd, fmt_ec);}
-void co_print_ee(cmdObj_t *cmd) { text_print_ui8(cmd, fmt_ee);}
-void co_print_ex(cmdObj_t *cmd) { text_print_ui8(cmd, fmt_ex);}
-void co_print_baud(cmdObj_t *cmd) { text_print_ui8(cmd, fmt_baud);}
-void co_print_net(cmdObj_t *cmd) { text_print_ui8(cmd, fmt_net);}
-void co_print_rx(cmdObj_t *cmd) { text_print_ui8(cmd, fmt_rx);}
-
-#endif // __TEXT_MODE
-
-#ifdef __cplusplus
-}
-#endif
+/*
+ * config_app.c - application-specific part of configuration data
+ * This file is part of the TinyG2 project
+ *
+ * Copyright (c) 2013 Alden S. Hart, Jr.
+ *
+ * This file ("the software") is free software: you can redistribute it and/or modify
+ * it under the terms of the GNU General Public License, version 2 as published by the
+ * Free Software Foundation. You should have received a copy of the GNU General Public
+ * License, version 2 along with the software.  If not, see <http://www.gnu.org/licenses/>.
+ *
+ * THE SOFTWARE IS DISTRIBUTED IN THE HOPE THAT IT WILL BE USEFUL, BUT WITHOUT ANY
+ * WARRANTY OF ANY KIND, EXPRESS OR IMPLIED, INCLUDING BUT NOT LIMITED TO THE WARRANTIES
+ * OF MERCHANTABILITY, FITNESS FOR A PARTICULAR PURPOSE AND NONINFRINGEMENT. IN NO EVENT
+ * SHALL THE AUTHORS OR COPYRIGHT HOLDERS BE LIABLE FOR ANY CLAIM, DAMAGES OR OTHER
+ * LIABILITY, WHETHER IN AN ACTION OF CONTRACT, TORT OR OTHERWISE, ARISING FROM, OUT OF
+ * OR IN CONNECTION WITH THE SOFTWARE OR THE USE OR OTHER DEALINGS IN THE SOFTWARE.
+ */
+/* This file contains application specific data for the config system:
+ *	- application-specific functions and function prototypes 
+ *	- application-specific message and print format strings
+ *	- application-specific config array
+ *	- any other application-specific data or functions
+ *
+ * See config_app.h for a detailed description of config objects and the config table
+ */
+
+#include "tinyg.h"		// #1
+#include "config.h"		// #2
+#include "controller.h"
+#include "canonical_machine.h"
+#include "gcode_parser.h"
+#include "json_parser.h"
+#include "text_parser.h"
+#include "settings.h"
+#include "planner.h"
+#include "stepper.h"
+#include "switch.h"
+#include "pwm.h"
+#include "report.h"
+#include "hardware.h"
+#include "test.h"
+#include "util.h"
+#include "help.h"
+#include "network.h"
+#include "xio.h"
+
+#ifdef __cplusplus
+extern "C"{
+#endif
+
+/*** structures ***/
+
+cfgParameters_t cfg; 				// application specific configuration parameters
+
+/***********************************************************************************
+ **** application-specific internal functions **************************************
+ ***********************************************************************************/
+// See config.cpp/.h for generic variables and functions that are not specific to 
+// TinyG or the motion control application domain
+
+// helpers (most helpers are defined immediately above their usage so they don't need prototypes here)
+
+static stat_t _do_motors(cmdObj_t *cmd);	// print parameters for all motor groups
+static stat_t _do_axes(cmdObj_t *cmd);		// print parameters for all axis groups
+static stat_t _do_offsets(cmdObj_t *cmd);	// print offset parameters for G54-G59,G92, G28, G30
+static stat_t _do_all(cmdObj_t *cmd);		// print all parameters
+
+// communications settings and functions
+
+//static stat_t set_ic(cmdObj_t *cmd);		// ignore CR or LF on RX input
+static stat_t set_ec(cmdObj_t *cmd);		// expand CRLF on TX output
+static stat_t set_ee(cmdObj_t *cmd);		// enable character echo
+static stat_t set_ex(cmdObj_t *cmd);		// enable XON/XOFF and RTS/CTS flow control
+static stat_t set_baud(cmdObj_t *cmd);		// set USB baud rate
+static stat_t get_rx(cmdObj_t *cmd);		// get bytes in RX buffer
+//static stat_t run_sx(cmdObj_t *cmd);		// send XOFF, XON
+
+/***********************************************************************************
+ **** CONFIG TABLE  ****************************************************************
+ ***********************************************************************************
+ *
+ *	NOTES AND CAVEATS
+ *
+ *	- Token matching occurs from the most specific to the least specific. This means
+ *	  that if shorter tokens overlap longer ones the longer one must precede the
+ *	  shorter one. E.g. "gco" needs to come before "gc"
+ *
+ *	- Mark group strings for entries that have no group as nul -->  "". 
+ *	  This is important for group expansion.
+ *
+ *	- Groups do not have groups. Neither do uber-groups, e.g.
+ *	  'x' is --> { "", "x",  	and 'm' is --> { "", "m",  
+ *
+ *	- Be careful not to define groups longer than CMD_GROUP_LEN (3) and tokens longer
+ *	  than CMD_TOKEN_LEN (5). (See config.h for lengths). The combined group + token 
+ *	  cannot exceed CMD_TOKEN_LEN. String functions working on the table assume these 
+ *	  rules are followed and do not check lengths or perform other validation.
+ *
+ *	NOTE: If the count of lines in cfgArray exceeds 255 you need to change index_t
+ *	uint16_t in the config.h file. 
+ */
+
+const cfgItem_t cfgArray[] PROGMEM = {
+	// group token flags p, print_func,	 get_func,  set_func, target for get/set,   	default value
+	{ "sys", "fb", _f07, 2, hw_print_fb, get_flt,   set_nul,  (float *)&cs.fw_build,   TINYG_FIRMWARE_BUILD }, // MUST BE FIRST!
+	{ "sys", "fv", _f07, 3, hw_print_fv, get_flt,   set_nul,  (float *)&cs.fw_version, TINYG_FIRMWARE_VERSION },
+	{ "sys", "hp", _f07, 0, hw_print_hp, get_flt,   set_flt,  (float *)&cs.hw_platform,TINYG_HARDWARE_PLATFORM },
+	{ "sys", "hv", _f07, 0, hw_print_hv, get_flt,   hw_set_hv,(float *)&cs.hw_version, TINYG_HARDWARE_VERSION },
+	{ "sys", "id", _fns, 0, hw_print_id, hw_get_id, set_nul,  (float *)&cs.null, 0 },  // device ID (ASCII signature)
+
+	// dynamic model attributes for reporting purposes (up front for speed)
+	{ "",   "n",   _fin, 0, cm_print_line, cm_get_mline,set_int,(float *)&cm.gm.linenum,0 },// Model line number
+	{ "",   "line",_fin, 0, cm_print_line, cm_get_line, set_int,(float *)&cm.gm.linenum,0 },// Active line number - model or runtime line number
+	{ "",   "vel", _f00, 2, cm_print_vel,  cm_get_vel,  set_nul,(float *)&cs.null, 0 },	// current velocity
+	{ "",   "feed",_f00, 2, cm_print_feed, get_flu,  	set_nul,(float *)&cs.null, 0 },	// feed rate
+	{ "",   "stat",_f00, 0, cm_print_stat, cm_get_stat, set_nul,(float *)&cs.null, 0 },	// combined machine state
+	{ "",   "macs",_f00, 0, cm_print_macs, cm_get_macs, set_nul,(float *)&cs.null, 0 },	// raw machine state
+	{ "",   "cycs",_f00, 0, cm_print_cycs, cm_get_cycs, set_nul,(float *)&cs.null, 0 },	// cycle state
+	{ "",   "mots",_f00, 0, cm_print_mots, cm_get_mots, set_nul,(float *)&cs.null, 0 },	// motion state
+	{ "",   "hold",_f00, 0, cm_print_hold, cm_get_hold, set_nul,(float *)&cs.null, 0 },	// feedhold state
+	{ "",   "unit",_f00, 0, cm_print_unit, cm_get_unit, set_nul,(float *)&cs.null, 0 },	// units mode
+	{ "",   "coor",_f00, 0, cm_print_coor, cm_get_coor, set_nul,(float *)&cs.null, 0 },	// coordinate system
+	{ "",   "momo",_f00, 0, cm_print_momo, cm_get_momo, set_nul,(float *)&cs.null, 0 },	// motion mode
+	{ "",   "plan",_f00, 0, cm_print_plan, cm_get_plan, set_nul,(float *)&cs.null, 0 },	// plane select
+	{ "",   "path",_f00, 0, cm_print_path, cm_get_path, set_nul,(float *)&cs.null, 0 },	// path control mode
+	{ "",   "dist",_f00, 0, cm_print_dist, cm_get_dist, set_nul,(float *)&cs.null, 0 },	// distance mode
+	{ "",   "frmo",_f00, 0, cm_print_frmo, cm_get_frmo, set_nul,(float *)&cs.null, 0 },	// feed rate mode
+	{ "",   "tool",_f00, 0, cm_print_tool, cm_get_toolv,set_nul,(float *)&cs.null, 0 },	// active tool
+//	{ "",   "tick",_f00, 0, tx_print_int,  get_int,     set_int,(float *)&rtc.sys_ticks, 0 },// tick count
+
+	{ "mpo","mpox",_f00, 3, cm_print_mpo, cm_get_mpo, set_nul,(float *)&cs.null, 0 },	// X machine position
+	{ "mpo","mpoy",_f00, 3, cm_print_mpo, cm_get_mpo, set_nul,(float *)&cs.null, 0 },	// Y machine position
+	{ "mpo","mpoz",_f00, 3, cm_print_mpo, cm_get_mpo, set_nul,(float *)&cs.null, 0 },	// Z machine position
+	{ "mpo","mpoa",_f00, 3, cm_print_mpo, cm_get_mpo, set_nul,(float *)&cs.null, 0 },	// A machine position
+	{ "mpo","mpob",_f00, 3, cm_print_mpo, cm_get_mpo, set_nul,(float *)&cs.null, 0 },	// B machine position
+	{ "mpo","mpoc",_f00, 3, cm_print_mpo, cm_get_mpo, set_nul,(float *)&cs.null, 0 },	// C machine position
+
+	{ "pos","posx",_f00, 3, cm_print_pos, cm_get_pos, set_nul,(float *)&cs.null, 0 },	// X work position
+	{ "pos","posy",_f00, 3, cm_print_pos, cm_get_pos, set_nul,(float *)&cs.null, 0 },	// Y work position
+	{ "pos","posz",_f00, 3, cm_print_pos, cm_get_pos, set_nul,(float *)&cs.null, 0 },	// Z work position
+	{ "pos","posa",_f00, 3, cm_print_pos, cm_get_pos, set_nul,(float *)&cs.null, 0 },	// A work position
+	{ "pos","posb",_f00, 3, cm_print_pos, cm_get_pos, set_nul,(float *)&cs.null, 0 },	// B work position
+	{ "pos","posc",_f00, 3, cm_print_pos, cm_get_pos, set_nul,(float *)&cs.null, 0 },	// C work position
+
+	{ "ofs","ofsx",_f00, 3, cm_print_mpo, cm_get_ofs, set_nul,(float *)&cs.null, 0 },	// X work offset
+	{ "ofs","ofsy",_f00, 3, cm_print_mpo, cm_get_ofs, set_nul,(float *)&cs.null, 0 },	// Y work offset
+	{ "ofs","ofsz",_f00, 3, cm_print_mpo, cm_get_ofs, set_nul,(float *)&cs.null, 0 },	// Z work offset
+	{ "ofs","ofsa",_f00, 3, cm_print_mpo, cm_get_ofs, set_nul,(float *)&cs.null, 0 },	// A work offset
+	{ "ofs","ofsb",_f00, 3, cm_print_mpo, cm_get_ofs, set_nul,(float *)&cs.null, 0 },	// B work offset
+	{ "ofs","ofsc",_f00, 3, cm_print_mpo, cm_get_ofs, set_nul,(float *)&cs.null, 0 },	// C work offset
+
+	{ "hom","home",_f00, 0, cm_print_home, cm_get_home, cm_run_home,(float *)&cs.null, 0 },	   // homing state, invoke homing cycle
+	{ "hom","homx",_f00, 0, cm_print_pos, get_ui8, set_nul,(float *)&cm.homed[AXIS_X], false },// X homed - Homing status group
+	{ "hom","homy",_f00, 0, cm_print_pos, get_ui8, set_nul,(float *)&cm.homed[AXIS_Y], false },// Y homed
+	{ "hom","homz",_f00, 0, cm_print_pos, get_ui8, set_nul,(float *)&cm.homed[AXIS_Z], false },// Z homed
+	{ "hom","homa",_f00, 0, cm_print_pos, get_ui8, set_nul,(float *)&cm.homed[AXIS_A], false },// A homed
+	{ "hom","homb",_f00, 0, cm_print_pos, get_ui8, set_nul,(float *)&cm.homed[AXIS_B], false },// B homed
+	{ "hom","homc",_f00, 0, cm_print_pos, get_ui8, set_nul,(float *)&cm.homed[AXIS_C], false },// C homed
+
+	{ "jog","jogx",_f00, 0, tx_print_nul, get_nul, cm_run_jogx, (float *)&cm.jogging_dest, 0},
+	{ "jog","jogy",_f00, 0, tx_print_nul, get_nul, cm_run_jogy, (float *)&cm.jogging_dest, 0},
+	{ "jog","jogz",_f00, 0, tx_print_nul, get_nul, cm_run_jogz, (float *)&cm.jogging_dest, 0},
+	{ "jog","joga",_f00, 0, tx_print_nul, get_nul, cm_run_joga, (float *)&cm.jogging_dest, 0},
+//	{ "jog","jogb",_f00, 0, tx_print_nul, get_nul, cm_run_jogb, (float *)&cm.jogging_dest, 0},
+//	{ "jog","jogc",_f00, 0, tx_print_nul, get_nul, cm_run_jogb, (float *)&cm.jogging_dest, 0},
+
+	// Reports, tests, help, and messages
+	{ "", "sr",  _f00, 0, sr_print_sr,  sr_get,  sr_set,   (float *)&cs.null, 0 },	// status report object
+	{ "", "qr",  _f00, 0, qr_print_qr,  qr_get,  set_nul,  (float *)&cs.null, 0 },	// queue report - planner buffers available
+	{ "", "qi",  _f00, 0, qr_print_qi,  qi_get,  set_nul,  (float *)&cs.null, 0 },	// queue report - buffers added to queue
+	{ "", "qo",  _f00, 0, qr_print_qo,  qo_get,  set_nul,  (float *)&cs.null, 0 },	// queue report - buffers removed from queue
+	{ "", "er",  _f00, 0, tx_print_nul, rpt_er,  set_nul,  (float *)&cs.null, 0 },	// invoke bogus exception report for testing
+	{ "", "qf",  _f00, 0, tx_print_nul, get_nul, cm_run_qf,(float *)&cs.null, 0 },	// queue flush
+	{ "", "rx",  _f00, 0, tx_print_int, get_rx,  set_nul,  (float *)&cs.null, 0 },	// space in RX buffer
+	{ "", "msg", _f00, 0, tx_print_str, get_nul, set_nul,  (float *)&cs.null, 0 },	// string for generic messages
+	{ "", "clc", _f00, 0, tx_print_nul, st_clc,  st_clc,   (float *)&cs.null, 0 },	// clear diagnostic step counters
+	{ "", "clear",_f00,0, tx_print_nul, cm_clear,cm_clear, (float *)&cs.null, 0 },	// GET a clear to clear soft alarm
+//	{ "", "sx",  _f00, 0, tx_print_nul, run_sx,  run_sx ,  (float *)&cs.null, 0 },	// send XOFF, XON test
+
+	{ "", "test",_f00, 0, tx_print_nul, help_test,		 run_test, 	  (float *)&cs.null,0 },	// run tests, print test help screen
+	{ "", "defa",_f00, 0, tx_print_nul, help_defa,		 set_defaults,(float *)&cs.null,0 },	// set/print defaults / help screen
+	{ "", "boot",_f00, 0, tx_print_nul, help_boot_loader,hw_run_boot, (float *)&cs.null,0 },
+
+#ifdef __HELP_SCREENS
+	{ "", "help",_f00, 0, tx_print_nul, help_config,	 set_nul, 	  (float *)&cs.null,0 },	// prints config help screen
+	{ "", "h",   _f00, 0, tx_print_nul, help_config,	 set_nul, 	  (float *)&cs.null,0 },	// alias for "help"
+#endif
+
+	// Motor parameters
+	{ "1","1ma",_fip, 0, st_print_ma, get_ui8, set_ui8,   (float *)&st_cfg.mot[MOTOR_1].motor_map,	M1_MOTOR_MAP },
+	{ "1","1sa",_fip, 2, st_print_sa, get_flt, st_set_sa, (float *)&st_cfg.mot[MOTOR_1].step_angle,	M1_STEP_ANGLE },
+	{ "1","1tr",_fip, 3, st_print_tr, get_flu, st_set_tr, (float *)&st_cfg.mot[MOTOR_1].travel_rev,	M1_TRAVEL_PER_REV },
+	{ "1","1mi",_fip, 0, st_print_mi, get_ui8, st_set_mi, (float *)&st_cfg.mot[MOTOR_1].microsteps,	M1_MICROSTEPS },
+	{ "1","1po",_fip, 0, st_print_po, get_ui8, set_01,    (float *)&st_cfg.mot[MOTOR_1].polarity,	M1_POLARITY },
+	{ "1","1pm",_fip, 0, st_print_pm, get_ui8, st_set_pm, (float *)&st_cfg.mot[MOTOR_1].power_mode,	M1_POWER_MODE },
+	{ "1","1mp",_fip, 3, st_print_mp, get_flt, st_set_mp, (float *)&st_cfg.mot[MOTOR_1].power_level,M1_POWER_LEVEL },
+#if (MOTORS >= 2)
+	{ "2","2ma",_fip, 0, st_print_ma, get_ui8, set_ui8,   (float *)&st_cfg.mot[MOTOR_2].motor_map,	M2_MOTOR_MAP },
+	{ "2","2sa",_fip, 2, st_print_sa, get_flt, st_set_sa, (float *)&st_cfg.mot[MOTOR_2].step_angle,	M2_STEP_ANGLE },
+	{ "2","2tr",_fip, 3, st_print_tr, get_flu, st_set_tr, (float *)&st_cfg.mot[MOTOR_2].travel_rev,	M2_TRAVEL_PER_REV },
+	{ "2","2mi",_fip, 0, st_print_mi, get_ui8, st_set_mi, (float *)&st_cfg.mot[MOTOR_2].microsteps,	M2_MICROSTEPS },
+	{ "2","2po",_fip, 0, st_print_po, get_ui8, set_01,    (float *)&st_cfg.mot[MOTOR_2].polarity,	M2_POLARITY },
+	{ "2","2pm",_fip, 0, st_print_pm, get_ui8, st_set_pm, (float *)&st_cfg.mot[MOTOR_2].power_mode,	M2_POWER_MODE },
+	{ "2","2mp",_fip, 3, st_print_mp, get_flt, st_set_mp, (float *)&st_cfg.mot[MOTOR_2].power_level,M2_POWER_LEVEL},
+#endif
+#if (MOTORS >= 3)
+	{ "3","3ma",_fip, 0, st_print_ma, get_ui8, set_ui8,   (float *)&st_cfg.mot[MOTOR_3].motor_map,	M3_MOTOR_MAP },
+	{ "3","3sa",_fip, 2, st_print_sa, get_flt, st_set_sa, (float *)&st_cfg.mot[MOTOR_3].step_angle,	M3_STEP_ANGLE },
+	{ "3","3tr",_fip, 3, st_print_tr, get_flu, st_set_tr, (float *)&st_cfg.mot[MOTOR_3].travel_rev,	M3_TRAVEL_PER_REV },
+	{ "3","3mi",_fip, 0, st_print_mi, get_ui8, st_set_mi, (float *)&st_cfg.mot[MOTOR_3].microsteps,	M3_MICROSTEPS },
+	{ "3","3po",_fip, 0, st_print_po, get_ui8, set_01,    (float *)&st_cfg.mot[MOTOR_3].polarity,	M3_POLARITY },
+	{ "3","3pm",_fip, 0, st_print_pm, get_ui8, st_set_pm, (float *)&st_cfg.mot[MOTOR_3].power_mode,	M3_POWER_MODE },
+	{ "3","3mp",_fip, 3, st_print_mp, get_flt, st_set_mp, (float *)&st_cfg.mot[MOTOR_3].power_level,M3_POWER_LEVEL },
+#endif
+#if (MOTORS >= 4)
+	{ "4","4ma",_fip, 0, st_print_ma, get_ui8, set_ui8,   (float *)&st_cfg.mot[MOTOR_4].motor_map,	M4_MOTOR_MAP },
+	{ "4","4sa",_fip, 2, st_print_sa, get_flt, st_set_sa, (float *)&st_cfg.mot[MOTOR_4].step_angle,	M4_STEP_ANGLE },
+	{ "4","4tr",_fip, 3, st_print_tr, get_flu, st_set_tr, (float *)&st_cfg.mot[MOTOR_4].travel_rev,	M4_TRAVEL_PER_REV },
+	{ "4","4mi",_fip, 0, st_print_mi, get_ui8, st_set_mi, (float *)&st_cfg.mot[MOTOR_4].microsteps,	M4_MICROSTEPS },
+	{ "4","4po",_fip, 0, st_print_po, get_ui8, set_01,    (float *)&st_cfg.mot[MOTOR_4].polarity,	M4_POLARITY },
+	{ "4","4pm",_fip, 0, st_print_pm, get_ui8, st_set_pm, (float *)&st_cfg.mot[MOTOR_4].power_mode,	M4_POWER_MODE },
+	{ "4","4mp",_fip, 3, st_print_mp, get_flt, st_set_mp, (float *)&st_cfg.mot[MOTOR_4].power_level,M4_POWER_LEVEL },
+#endif
+#if (MOTORS >= 5)
+	{ "5","5ma",_fip, 0, st_print_ma, get_ui8, set_ui8,   (float *)&st_cfg.mot[MOTOR_5].motor_map,	M5_MOTOR_MAP },
+	{ "5","5sa",_fip, 2, st_print_sa, get_flt, st_set_sa, (float *)&st_cfg.mot[MOTOR_5].step_angle,	M5_STEP_ANGLE },
+	{ "5","5tr",_fip, 3, st_print_tr, get_flu, st_set_tr, (float *)&st_cfg.mot[MOTOR_5].travel_rev,	M5_TRAVEL_PER_REV },
+	{ "5","5mi",_fip, 0, st_print_mi, get_ui8, st_set_mi, (float *)&st_cfg.mot[MOTOR_5].microsteps,	M5_MICROSTEPS },
+	{ "5","5po",_fip, 0, st_print_po, get_ui8, set_01,    (float *)&st_cfg.mot[MOTOR_5].polarity,	M5_POLARITY },
+	{ "5","5pm",_fip, 0, st_print_pm, get_ui8, st_set_pm, (float *)&st_cfg.mot[MOTOR_5].power_mode,	M5_POWER_MODE },
+	{ "5","5mp",_fip, 3, st_print_mp, get_flt, st_set_mp, (float *)&st_cfg.mot[MOTOR_5].power_level,M5_POWER_LEVEL },
+#endif
+#if (MOTORS >= 6)
+	{ "6","6ma",_fip, 0, st_print_ma, get_ui8, set_ui8,   (float *)&st_cfg.mot[MOTOR_6].motor_map,	M6_MOTOR_MAP },
+	{ "6","6sa",_fip, 2, st_print_sa, get_flt, st_set_sa, (float *)&st_cfg.mot[MOTOR_6].step_angle,	M6_STEP_ANGLE },
+	{ "6","6tr",_fip, 3, st_print_tr, get_flu, st_set_tr, (float *)&st_cfg.mot[MOTOR_6].travel_rev,	M6_TRAVEL_PER_REV },
+	{ "6","6mi",_fip, 0, st_print_mi, get_ui8, st_set_mi, (float *)&st_cfg.mot[MOTOR_6].microsteps,	M6_MICROSTEPS },
+	{ "6","6po",_fip, 0, st_print_po, get_ui8, set_01,    (float *)&st_cfg.mot[MOTOR_6].polarity,	M6_POLARITY },
+	{ "6","6pm",_fip, 0, st_print_pm, get_ui8, st_set_pm, (float *)&st_cfg.mot[MOTOR_6].power_mode,	M6_POWER_MODE },
+	{ "6","6mp",_fip, 3, st_print_mp, get_flt, st_set_mp, (float *)&st_cfg.mot[MOTOR_6].power_level,M6_POWER_LEVEL },
+#endif
+
+	// Axis parameters
+	{ "x","xam",_fip, 0, cm_print_am, cm_get_am, cm_set_am, (float *)&cm.a[AXIS_X].axis_mode,		X_AXIS_MODE },
+	{ "x","xvm",_fip, 0, cm_print_vm, get_flu,   set_flu,   (float *)&cm.a[AXIS_X].velocity_max,	X_VELOCITY_MAX },
+	{ "x","xfr",_fip, 0, cm_print_fr, get_flu,   set_flu,   (float *)&cm.a[AXIS_X].feedrate_max,	X_FEEDRATE_MAX },
+	{ "x","xtn",_fip, 0, cm_print_tn, get_flu,   set_flu,   (float *)&cm.a[AXIS_X].travel_min,		X_TRAVEL_MIN },
+	{ "x","xtm",_fip, 0, cm_print_tm, get_flu,   set_flu,   (float *)&cm.a[AXIS_X].travel_max,		X_TRAVEL_MAX },
+	{ "x","xjm",_fip, 0, cm_print_jm, cm_get_jrk,cm_set_jrk,(float *)&cm.a[AXIS_X].jerk_max,		X_JERK_MAX },
+	{ "x","xjh",_fip, 0, cm_print_jh, cm_get_jrk,cm_set_jrk,(float *)&cm.a[AXIS_X].jerk_homing,		X_JERK_HOMING },
+	{ "x","xjd",_fip, 4, cm_print_jd, get_flu,   set_flu,   (float *)&cm.a[AXIS_X].junction_dev,	X_JUNCTION_DEVIATION },
+	{ "x","xsn",_fip, 0, cm_print_sn, get_ui8,   sw_set_sw, (float *)&sw.mode[0],					X_SWITCH_MODE_MIN },
+	{ "x","xsx",_fip, 0, cm_print_sx, get_ui8,   sw_set_sw, (float *)&sw.mode[1],					X_SWITCH_MODE_MAX },
+	{ "x","xsv",_fip, 0, cm_print_sv, get_flu,   set_flu,   (float *)&cm.a[AXIS_X].search_velocity,	X_SEARCH_VELOCITY },
+	{ "x","xlv",_fip, 0, cm_print_lv, get_flu,   set_flu,   (float *)&cm.a[AXIS_X].latch_velocity,	X_LATCH_VELOCITY },
+	{ "x","xlb",_fip, 3, cm_print_lb, get_flu,   set_flu,   (float *)&cm.a[AXIS_X].latch_backoff,	X_LATCH_BACKOFF },
+	{ "x","xzb",_fip, 3, cm_print_zb, get_flu,   set_flu,   (float *)&cm.a[AXIS_X].zero_backoff,	X_ZERO_BACKOFF },
+
+	{ "y","yam",_fip, 0, cm_print_am, cm_get_am, cm_set_am, (float *)&cm.a[AXIS_Y].axis_mode,		Y_AXIS_MODE },
+	{ "y","yvm",_fip, 0, cm_print_vm, get_flu,   set_flu,   (float *)&cm.a[AXIS_Y].velocity_max,	Y_VELOCITY_MAX },
+	{ "y","yfr",_fip, 0, cm_print_fr, get_flu,   set_flu,   (float *)&cm.a[AXIS_Y].feedrate_max,	Y_FEEDRATE_MAX },
+	{ "y","ytn",_fip, 0, cm_print_tn, get_flu,   set_flu,   (float *)&cm.a[AXIS_Y].travel_min,		Y_TRAVEL_MIN },
+	{ "y","ytm",_fip, 0, cm_print_tm, get_flu,   set_flu,   (float *)&cm.a[AXIS_Y].travel_max,		Y_TRAVEL_MAX },
+	{ "y","yjm",_fip, 0, cm_print_jm, cm_get_jrk,cm_set_jrk,(float *)&cm.a[AXIS_Y].jerk_max,		Y_JERK_MAX },
+	{ "y","yjh",_fip, 0, cm_print_jh, cm_get_jrk,cm_set_jrk,(float *)&cm.a[AXIS_Y].jerk_homing,		Y_JERK_HOMING },
+	{ "y","yjd",_fip, 4, cm_print_jd, get_flu,   set_flu,   (float *)&cm.a[AXIS_Y].junction_dev,	Y_JUNCTION_DEVIATION },
+	{ "y","ysn",_fip, 0, cm_print_sn, get_ui8,   sw_set_sw, (float *)&sw.mode[2],					Y_SWITCH_MODE_MIN },
+	{ "y","ysx",_fip, 0, cm_print_sx, get_ui8,   sw_set_sw, (float *)&sw.mode[3],					Y_SWITCH_MODE_MAX },
+	{ "y","ysv",_fip, 0, cm_print_sv, get_flu,   set_flu,   (float *)&cm.a[AXIS_Y].search_velocity,	Y_SEARCH_VELOCITY },
+	{ "y","ylv",_fip, 0, cm_print_lv, get_flu,   set_flu,   (float *)&cm.a[AXIS_Y].latch_velocity,	Y_LATCH_VELOCITY },
+	{ "y","ylb",_fip, 3, cm_print_lb, get_flu,   set_flu,   (float *)&cm.a[AXIS_Y].latch_backoff,	Y_LATCH_BACKOFF },
+	{ "y","yzb",_fip, 3, cm_print_zb, get_flu,   set_flu,   (float *)&cm.a[AXIS_Y].zero_backoff,	Y_ZERO_BACKOFF },
+
+	{ "z","zam",_fip, 0, cm_print_am, cm_get_am, cm_set_am, (float *)&cm.a[AXIS_Z].axis_mode,		Z_AXIS_MODE },
+	{ "z","zvm",_fip, 0, cm_print_vm, get_flu,   set_flu,   (float *)&cm.a[AXIS_Z].velocity_max,	Z_VELOCITY_MAX },
+	{ "z","zfr",_fip, 0, cm_print_fr, get_flu,   set_flu,   (float *)&cm.a[AXIS_Z].feedrate_max,	Z_FEEDRATE_MAX },
+	{ "z","ztn",_fip, 0, cm_print_tn, get_flu,   set_flu,   (float *)&cm.a[AXIS_Z].travel_min,		Z_TRAVEL_MIN },
+	{ "z","ztm",_fip, 0, cm_print_tm, get_flu,   set_flu,   (float *)&cm.a[AXIS_Z].travel_max,		Z_TRAVEL_MAX },
+	{ "z","zjm",_fip, 0, cm_print_jm, cm_get_jrk,cm_set_jrk,(float *)&cm.a[AXIS_Z].jerk_max,		Z_JERK_MAX },
+	{ "z","zjh",_fip, 0, cm_print_jh, cm_get_jrk,cm_set_jrk,(float *)&cm.a[AXIS_Z].jerk_homing, 	Z_JERK_HOMING },
+	{ "z","zjd",_fip, 4, cm_print_jd, get_flu,   set_flu,   (float *)&cm.a[AXIS_Z].junction_dev,	Z_JUNCTION_DEVIATION },
+	{ "z","zsn",_fip, 0, cm_print_sn, get_ui8,   sw_set_sw, (float *)&sw.mode[4],					Z_SWITCH_MODE_MIN },
+	{ "z","zsx",_fip, 0, cm_print_sx, get_ui8,   sw_set_sw, (float *)&sw.mode[5],					Z_SWITCH_MODE_MAX },
+	{ "z","zsv",_fip, 0, cm_print_sv, get_flu,   set_flu,   (float *)&cm.a[AXIS_Z].search_velocity,	Z_SEARCH_VELOCITY },
+	{ "z","zlv",_fip, 0, cm_print_lv, get_flu,   set_flu,   (float *)&cm.a[AXIS_Z].latch_velocity,	Z_LATCH_VELOCITY },
+	{ "z","zlb",_fip, 3, cm_print_lb, get_flu,   set_flu,   (float *)&cm.a[AXIS_Z].latch_backoff,	Z_LATCH_BACKOFF },
+	{ "z","zzb",_fip, 3, cm_print_zb, get_flu,   set_flu,   (float *)&cm.a[AXIS_Z].zero_backoff,	Z_ZERO_BACKOFF },
+
+	{ "a","aam",_fip, 0, cm_print_am, cm_get_am, cm_set_am, (float *)&cm.a[AXIS_A].axis_mode,		A_AXIS_MODE },
+	{ "a","avm",_fip, 0, cm_print_vm, get_flt,   set_flt,   (float *)&cm.a[AXIS_A].velocity_max,	A_VELOCITY_MAX },
+	{ "a","afr",_fip, 0, cm_print_fr, get_flt,   set_flt,   (float *)&cm.a[AXIS_A].feedrate_max,	A_FEEDRATE_MAX },
+	{ "a","atn",_fip, 0, cm_print_tn, get_flu,   set_flu,   (float *)&cm.a[AXIS_A].travel_min,		A_TRAVEL_MIN },
+	{ "a","atm",_fip, 0, cm_print_tm, get_flt,   set_flt,   (float *)&cm.a[AXIS_A].travel_max,		A_TRAVEL_MAX },
+	{ "a","ajm",_fip, 0, cm_print_jm, cm_get_jrk,cm_set_jrk,(float *)&cm.a[AXIS_A].jerk_max,		A_JERK_MAX },
+	{ "a","ajh",_fip, 0, cm_print_jh, cm_get_jrk,cm_set_jrk,(float *)&cm.a[AXIS_A].jerk_homing, 	A_JERK_HOMING },
+	{ "a","ajd",_fip, 4, cm_print_jd, get_flt,   set_flt,   (float *)&cm.a[AXIS_A].junction_dev,	A_JUNCTION_DEVIATION },
+	{ "a","ara",_fip, 3, cm_print_ra, get_flt,   set_flt,   (float *)&cm.a[AXIS_A].radius,			A_RADIUS},
+	{ "a","asn",_fip, 0, cm_print_sn, get_ui8,   sw_set_sw, (float *)&sw.mode[6],					A_SWITCH_MODE_MIN },
+	{ "a","asx",_fip, 0, cm_print_sx, get_ui8,   sw_set_sw, (float *)&sw.mode[7],					A_SWITCH_MODE_MAX },
+	{ "a","asv",_fip, 0, cm_print_sv, get_flt,   set_flt,   (float *)&cm.a[AXIS_A].search_velocity,	A_SEARCH_VELOCITY },
+	{ "a","alv",_fip, 0, cm_print_lv, get_flt,   set_flt,   (float *)&cm.a[AXIS_A].latch_velocity,	A_LATCH_VELOCITY },
+	{ "a","alb",_fip, 3, cm_print_lb, get_flt,   set_flt,   (float *)&cm.a[AXIS_A].latch_backoff,	A_LATCH_BACKOFF },
+	{ "a","azb",_fip, 3, cm_print_zb, get_flt,   set_flt,   (float *)&cm.a[AXIS_A].zero_backoff,	A_ZERO_BACKOFF },
+
+	{ "b","bam",_fip, 0, cm_print_am, cm_get_am, cm_set_am, (float *)&cm.a[AXIS_B].axis_mode,		B_AXIS_MODE },
+	{ "b","bvm",_fip, 0, cm_print_vm, get_flt,   set_flt,   (float *)&cm.a[AXIS_B].velocity_max,	B_VELOCITY_MAX },
+	{ "b","bfr",_fip, 0, cm_print_fr, get_flt,   set_flt,   (float *)&cm.a[AXIS_B].feedrate_max,	B_FEEDRATE_MAX },
+	{ "b","btn",_fip, 0, cm_print_tn, get_flu,   set_flu,   (float *)&cm.a[AXIS_B].travel_min,		B_TRAVEL_MIN },
+	{ "b","btm",_fip, 0, cm_print_tm, get_flt,   set_flt,   (float *)&cm.a[AXIS_B].travel_max,		B_TRAVEL_MAX },
+	{ "b","bjm",_fip, 0, cm_print_jm, cm_get_jrk,cm_set_jrk,(float *)&cm.a[AXIS_B].jerk_max,		B_JERK_MAX },
+	{ "b","bjd",_fip, 0, cm_print_jd, get_flt,   set_flt,   (float *)&cm.a[AXIS_B].junction_dev,	B_JUNCTION_DEVIATION },
+	{ "b","bra",_fip, 3, cm_print_ra, get_flt,   set_flt,   (float *)&cm.a[AXIS_B].radius,			B_RADIUS },
+#ifdef __ARM	// B axis extended paramters
+	{ "b","asn",_fip, 0, cm_print_sn, get_ui8,   sw_set_sw, (float *)&sw.s[AXIS_B][SW_MIN].mode,	B_SWITCH_MODE_MIN },
+	{ "b","asx",_fip, 0, cm_print_sx, get_ui8,   sw_set_sw, (float *)&sw.s[AXIS_B][SW_MAX].mode,	B_SWITCH_MODE_MAX },
+	{ "b","bsv",_fip, 0, cm_print_sv, get_flt,   set_flt,   (float *)&cm.a[AXIS_B].search_velocity,	B_SEARCH_VELOCITY },
+	{ "b","blv",_fip, 0, cm_print_lv, get_flt,   set_flt,   (float *)&cm.a[AXIS_B].latch_velocity,	B_LATCH_VELOCITY },
+	{ "b","blb",_fip, 3, cm_print_lb, get_flt,   set_flt,   (float *)&cm.a[AXIS_B].latch_backoff,	B_LATCH_BACKOFF },
+	{ "b","bzb",_fip, 3, cm_print_zb, get_flt,   set_flt,   (float *)&cm.a[AXIS_B].zero_backoff,	B_ZERO_BACKOFF },
+	{ "b","bjh",_fip, 0, cm_print_jh, cm_get_jrk,cm_set_jrk,(float *)&cm.a[AXIS_B].jerk_homing,		B_JERK_HOMING },
+#endif
+
+	{ "c","cam",_fip, 0, cm_print_am, cm_get_am, cm_set_am, (float *)&cm.a[AXIS_C].axis_mode,		C_AXIS_MODE },
+	{ "c","cvm",_fip, 0, cm_print_vm, get_flt,   set_flt,   (float *)&cm.a[AXIS_C].velocity_max,	C_VELOCITY_MAX },
+	{ "c","cfr",_fip, 0, cm_print_fr, get_flt,   set_flt,   (float *)&cm.a[AXIS_C].feedrate_max,	C_FEEDRATE_MAX },
+	{ "c","ctn",_fip, 0, cm_print_tn, get_flu,   set_flu,   (float *)&cm.a[AXIS_C].travel_min,		C_TRAVEL_MIN },
+	{ "c","ctm",_fip, 0, cm_print_tm, get_flt,   set_flt,   (float *)&cm.a[AXIS_C].travel_max,		C_TRAVEL_MAX },
+	{ "c","cjm",_fip, 0, cm_print_jm, cm_get_jrk,cm_set_jrk,(float *)&cm.a[AXIS_C].jerk_max,		C_JERK_MAX },
+	{ "c","ctn",_fip, 0, cm_print_tn, get_flu,   set_flu,   (float *)&cm.a[AXIS_C].travel_min,		C_TRAVEL_MIN },
+	{ "c","cjd",_fip, 0, cm_print_jd, get_flt,   set_flt,   (float *)&cm.a[AXIS_C].junction_dev,	C_JUNCTION_DEVIATION },
+	{ "c","cra",_fip, 3, cm_print_ra, get_flt,   set_flt,   (float *)&cm.a[AXIS_C].radius,			C_RADIUS },
+#ifdef __ARM	// C axis extended parameters
+	{ "c","csn",_fip, 0, cm_print_sn, get_ui8,   sw_set_sw, (float *)&sw.s[AXIS_C][SW_MIN].mode,	C_SWITCH_MODE_MIN },
+	{ "c","csx",_fip, 0, cm_print_sx, get_ui8,   sw_set_sw, (float *)&sw.s[AXIS_C][SW_MAX].mode,	C_SWITCH_MODE_MAX },
+	{ "c","csv",_fip, 0, cm_print_sv, get_flt,   set_flt,   (float *)&cm.a[AXIS_C].search_velocity,	C_SEARCH_VELOCITY },
+	{ "c","clv",_fip, 0, cm_print_lv, get_flt,   set_flt,   (float *)&cm.a[AXIS_C].latch_velocity,	C_LATCH_VELOCITY },
+	{ "c","clb",_fip, 3, cm_print_lb, get_flt,   set_flt,   (float *)&cm.a[AXIS_C].latch_backoff,	C_LATCH_BACKOFF },
+	{ "c","czb",_fip, 3, cm_print_zb, get_flt,   set_flt,   (float *)&cm.a[AXIS_C].zero_backoff,	C_ZERO_BACKOFF },
+	{ "c","cjh",_fip, 0, cm_print_jh, cm_get_jrk,cm_set_jrk,(float *)&cm.a[AXIS_C].jerk_homing, 	C_JERK_HOMING },
+#endif
+
+	// PWM settings
+	{ "p1","p1frq",_fip, 0, pwm_print_p1frq, get_flt, set_flt,(float *)&pwm.c[PWM_1].frequency,		P1_PWM_FREQUENCY },
+	{ "p1","p1csl",_fip, 0, pwm_print_p1csl, get_flt, set_flt,(float *)&pwm.c[PWM_1].cw_speed_lo,	P1_CW_SPEED_LO },
+	{ "p1","p1csh",_fip, 0, pwm_print_p1csh, get_flt, set_flt,(float *)&pwm.c[PWM_1].cw_speed_hi,	P1_CW_SPEED_HI },
+	{ "p1","p1cpl",_fip, 3, pwm_print_p1cpl, get_flt, set_flt,(float *)&pwm.c[PWM_1].cw_phase_lo,	P1_CW_PHASE_LO },
+	{ "p1","p1cph",_fip, 3, pwm_print_p1cph, get_flt, set_flt,(float *)&pwm.c[PWM_1].cw_phase_hi,	P1_CW_PHASE_HI },
+	{ "p1","p1wsl",_fip, 0, pwm_print_p1wsl, get_flt, set_flt,(float *)&pwm.c[PWM_1].ccw_speed_lo,	P1_CCW_SPEED_LO },
+	{ "p1","p1wsh",_fip, 0, pwm_print_p1wsh, get_flt, set_flt,(float *)&pwm.c[PWM_1].ccw_speed_hi,	P1_CCW_SPEED_HI },
+	{ "p1","p1wpl",_fip, 3, pwm_print_p1wpl, get_flt, set_flt,(float *)&pwm.c[PWM_1].ccw_phase_lo,	P1_CCW_PHASE_LO },
+	{ "p1","p1wph",_fip, 3, pwm_print_p1wph, get_flt, set_flt,(float *)&pwm.c[PWM_1].ccw_phase_hi,	P1_CCW_PHASE_HI },
+	{ "p1","p1pof",_fip, 3, pwm_print_p1pof, get_flt, set_flt,(float *)&pwm.c[PWM_1].phase_off,		P1_PWM_PHASE_OFF },
+
+	// Coordinate system offsets (G54-G59 and G92)
+	{ "g54","g54x",_fip, 3, cm_print_cofs, get_flu, set_flu,(float *)&cm.offset[G54][AXIS_X], G54_X_OFFSET },
+	{ "g54","g54y",_fip, 3, cm_print_cofs, get_flu, set_flu,(float *)&cm.offset[G54][AXIS_Y], G54_Y_OFFSET },
+	{ "g54","g54z",_fip, 3, cm_print_cofs, get_flu, set_flu,(float *)&cm.offset[G54][AXIS_Z], G54_Z_OFFSET },
+	{ "g54","g54a",_fip, 3, cm_print_cofs, get_flu, set_flu,(float *)&cm.offset[G54][AXIS_A], G54_A_OFFSET },
+	{ "g54","g54b",_fip, 3, cm_print_cofs, get_flu, set_flu,(float *)&cm.offset[G54][AXIS_B], G54_B_OFFSET },
+	{ "g54","g54c",_fip, 3, cm_print_cofs, get_flu, set_flu,(float *)&cm.offset[G54][AXIS_C], G54_C_OFFSET },
+
+	{ "g55","g55x",_fip, 3, cm_print_cofs, get_flu, set_flu,(float *)&cm.offset[G55][AXIS_X], G55_X_OFFSET },
+	{ "g55","g55y",_fip, 3, cm_print_cofs, get_flu, set_flu,(float *)&cm.offset[G55][AXIS_Y], G55_Y_OFFSET },
+	{ "g55","g55z",_fip, 3, cm_print_cofs, get_flu, set_flu,(float *)&cm.offset[G55][AXIS_Z], G55_Z_OFFSET },
+	{ "g55","g55a",_fip, 3, cm_print_cofs, get_flu, set_flu,(float *)&cm.offset[G55][AXIS_A], G55_A_OFFSET },
+	{ "g55","g55b",_fip, 3, cm_print_cofs, get_flu, set_flu,(float *)&cm.offset[G55][AXIS_B], G55_B_OFFSET },
+	{ "g55","g55c",_fip, 3, cm_print_cofs, get_flu, set_flu,(float *)&cm.offset[G55][AXIS_C], G55_C_OFFSET },
+
+	{ "g56","g56x",_fip, 3, cm_print_cofs, get_flu, set_flu,(float *)&cm.offset[G56][AXIS_X], G56_X_OFFSET },
+	{ "g56","g56y",_fip, 3, cm_print_cofs, get_flu, set_flu,(float *)&cm.offset[G56][AXIS_Y], G56_Y_OFFSET },
+	{ "g56","g56z",_fip, 3, cm_print_cofs, get_flu, set_flu,(float *)&cm.offset[G56][AXIS_Z], G56_Z_OFFSET },
+	{ "g56","g56a",_fip, 3, cm_print_cofs, get_flu, set_flu,(float *)&cm.offset[G56][AXIS_A], G56_A_OFFSET },
+	{ "g56","g56b",_fip, 3, cm_print_cofs, get_flu, set_flu,(float *)&cm.offset[G56][AXIS_B], G56_B_OFFSET },
+	{ "g56","g56c",_fip, 3, cm_print_cofs, get_flu, set_flu,(float *)&cm.offset[G56][AXIS_C], G56_C_OFFSET },
+
+	{ "g57","g57x",_fip, 3, cm_print_cofs, get_flu, set_flu,(float *)&cm.offset[G57][AXIS_X], G57_X_OFFSET },
+	{ "g57","g57y",_fip, 3, cm_print_cofs, get_flu, set_flu,(float *)&cm.offset[G57][AXIS_Y], G57_Y_OFFSET },
+	{ "g57","g57z",_fip, 3, cm_print_cofs, get_flu, set_flu,(float *)&cm.offset[G57][AXIS_Z], G57_Z_OFFSET },
+	{ "g57","g57a",_fip, 3, cm_print_cofs, get_flu, set_flu,(float *)&cm.offset[G57][AXIS_A], G57_A_OFFSET },
+	{ "g57","g57b",_fip, 3, cm_print_cofs, get_flu, set_flu,(float *)&cm.offset[G57][AXIS_B], G57_B_OFFSET },
+	{ "g57","g57c",_fip, 3, cm_print_cofs, get_flu, set_flu,(float *)&cm.offset[G57][AXIS_C], G57_C_OFFSET },
+
+	{ "g58","g58x",_fip, 3, cm_print_cofs, get_flu, set_flu,(float *)&cm.offset[G58][AXIS_X], G58_X_OFFSET },
+	{ "g58","g58y",_fip, 3, cm_print_cofs, get_flu, set_flu,(float *)&cm.offset[G58][AXIS_Y], G58_Y_OFFSET },
+	{ "g58","g58z",_fip, 3, cm_print_cofs, get_flu, set_flu,(float *)&cm.offset[G58][AXIS_Z], G58_Z_OFFSET },
+	{ "g58","g58a",_fip, 3, cm_print_cofs, get_flu, set_flu,(float *)&cm.offset[G58][AXIS_A], G58_A_OFFSET },
+	{ "g58","g58b",_fip, 3, cm_print_cofs, get_flu, set_flu,(float *)&cm.offset[G58][AXIS_B], G58_B_OFFSET },
+	{ "g58","g58c",_fip, 3, cm_print_cofs, get_flu, set_flu,(float *)&cm.offset[G58][AXIS_C], G58_C_OFFSET },
+
+	{ "g59","g59x",_fip, 3, cm_print_cofs, get_flu, set_flu,(float *)&cm.offset[G59][AXIS_X], G59_X_OFFSET },
+	{ "g59","g59y",_fip, 3, cm_print_cofs, get_flu, set_flu,(float *)&cm.offset[G59][AXIS_Y], G59_Y_OFFSET },
+	{ "g59","g59z",_fip, 3, cm_print_cofs, get_flu, set_flu,(float *)&cm.offset[G59][AXIS_Z], G59_Z_OFFSET },
+	{ "g59","g59a",_fip, 3, cm_print_cofs, get_flu, set_flu,(float *)&cm.offset[G59][AXIS_A], G59_A_OFFSET },
+	{ "g59","g59b",_fip, 3, cm_print_cofs, get_flu, set_flu,(float *)&cm.offset[G59][AXIS_B], G59_B_OFFSET },
+	{ "g59","g59c",_fip, 3, cm_print_cofs, get_flu, set_flu,(float *)&cm.offset[G59][AXIS_C], G59_C_OFFSET },
+
+	{ "g92","g92x",_fin, 3, cm_print_cofs, get_flu, set_nul,(float *)&cm.gmx.origin_offset[AXIS_X], 0 },// G92 handled differently
+	{ "g92","g92y",_fin, 3, cm_print_cofs, get_flu, set_nul,(float *)&cm.gmx.origin_offset[AXIS_Y], 0 },
+	{ "g92","g92z",_fin, 3, cm_print_cofs, get_flu, set_nul,(float *)&cm.gmx.origin_offset[AXIS_Z], 0 },
+	{ "g92","g92a",_fin, 3, cm_print_cofs, get_flt, set_nul,(float *)&cm.gmx.origin_offset[AXIS_A], 0 },
+	{ "g92","g92b",_fin, 3, cm_print_cofs, get_flt, set_nul,(float *)&cm.gmx.origin_offset[AXIS_B], 0 },
+	{ "g92","g92c",_fin, 3, cm_print_cofs, get_flt, set_nul,(float *)&cm.gmx.origin_offset[AXIS_C], 0 },
+
+	// Coordinate positions (G28, G30)
+	{ "g28","g28x",_fin, 3, cm_print_cpos, get_flu, set_nul,(float *)&cm.gmx.g28_position[AXIS_X], 0 },// g28 handled differently
+	{ "g28","g28y",_fin, 3, cm_print_cpos, get_flu, set_nul,(float *)&cm.gmx.g28_position[AXIS_Y], 0 },
+	{ "g28","g28z",_fin, 3, cm_print_cpos, get_flu, set_nul,(float *)&cm.gmx.g28_position[AXIS_Z], 0 },
+	{ "g28","g28a",_fin, 3, cm_print_cpos, get_flt, set_nul,(float *)&cm.gmx.g28_position[AXIS_A], 0 },
+	{ "g28","g28b",_fin, 3, cm_print_cpos, get_flt, set_nul,(float *)&cm.gmx.g28_position[AXIS_B], 0 },
+	{ "g28","g28c",_fin, 3, cm_print_cpos, get_flt, set_nul,(float *)&cm.gmx.g28_position[AXIS_C], 0 },
+
+	{ "g30","g30x",_fin, 3, cm_print_cpos, get_flu, set_nul,(float *)&cm.gmx.g30_position[AXIS_X], 0 },// g30 handled differently
+	{ "g30","g30y",_fin, 3, cm_print_cpos, get_flu, set_nul,(float *)&cm.gmx.g30_position[AXIS_Y], 0 },
+	{ "g30","g30z",_fin, 3, cm_print_cpos, get_flu, set_nul,(float *)&cm.gmx.g30_position[AXIS_Z], 0 },
+	{ "g30","g30a",_fin, 3, cm_print_cpos, get_flt, set_nul,(float *)&cm.gmx.g30_position[AXIS_A], 0 },
+	{ "g30","g30b",_fin, 3, cm_print_cpos, get_flt, set_nul,(float *)&cm.gmx.g30_position[AXIS_B], 0 },
+	{ "g30","g30c",_fin, 3, cm_print_cpos, get_flt, set_nul,(float *)&cm.gmx.g30_position[AXIS_C], 0 },
+
+	// this is a 128bit UUID for identifing a previously commited job state
+	{ "jid","jida",_f00,  0, tx_print_nul, get_data, set_data, (float *)&cs.job_id[0], 0},
+	{ "jid","jidb",_f00,  0, tx_print_nul, get_data, set_data, (float *)&cs.job_id[1], 0},
+	{ "jid","jidc",_f00,  0, tx_print_nul, get_data, set_data, (float *)&cs.job_id[2], 0},
+	{ "jid","jidd",_f00,  0, tx_print_nul, get_data, set_data, (float *)&cs.job_id[3], 0},
+
+	// System parameters
+	{ "sys","ja",  _f07, 0, cm_print_ja,  get_flu,   set_flu,    (float *)&cm.junction_acceleration,JUNCTION_ACCELERATION },
+	{ "sys","ct",  _f07, 4, cm_print_ct,  get_flu,   set_flu,    (float *)&cm.chordal_tolerance,	CHORDAL_TOLERANCE },
+	{ "sys","sl",  _f07, 0, cm_print_sl,  get_ui8,   set_ui8,    (float *)&cm.soft_limit_enable,	SOFT_LIMIT_ENABLE },
+	{ "sys","st",  _f07, 0, sw_print_st,  get_ui8,   sw_set_st,  (float *)&sw.switch_type,			SWITCH_TYPE },
+	{ "sys","mt",  _f07, 2, st_print_mt,  get_flt,   st_set_mt,  (float *)&st_cfg.motor_idle_timeout,MOTOR_IDLE_TIMEOUT},
+	{ "",   "me",  _f00, 0, tx_print_str, st_set_me, st_set_me,  (float *)&cs.null, 0 },
+	{ "",   "md",  _f00, 0, tx_print_str, st_set_md, st_set_md,  (float *)&cs.null, 0 },
+
+	{ "sys","ej",  _f07, 0, js_print_ej,  get_ui8,   set_01,     (float *)&cfg.comm_mode,			COMM_MODE },
+	{ "sys","jv",  _f07, 0, js_print_jv,  get_ui8,   json_set_jv,(float *)&js.json_verbosity,		JSON_VERBOSITY },
+	{ "sys","js",  _f07, 0, js_print_js,  get_ui8,   set_01,     (float *)&js.json_syntax, 			JSON_SYNTAX_MODE },
+	{ "sys","tv",  _f07, 0, tx_print_tv,  get_ui8,   set_01,     (float *)&txt.text_verbosity,		TEXT_VERBOSITY },
+	{ "sys","qv",  _f07, 0, qr_print_qv,  get_ui8,   set_0123,   (float *)&qr.queue_report_verbosity,QUEUE_REPORT_VERBOSITY },
+	{ "sys","sv",  _f07, 0, sr_print_sv,  get_ui8,   set_012,    (float *)&sr.status_report_verbosity,STATUS_REPORT_VERBOSITY },
+	{ "sys","si",  _f07, 0, sr_print_si,  get_int,   sr_set_si,  (float *)&sr.status_report_interval,STATUS_REPORT_INTERVAL_MS },
+
+//	{ "sys","ic",  _f07, 0, print_ui8,    get_ui8,   set_ic,     (float *)&cfg.ignore_crlf,			COM_IGNORE_CRLF },
+	{ "sys","ec",  _f07, 0, co_print_ec,  get_ui8,   set_ec,     (float *)&cfg.enable_cr,			COM_EXPAND_CR },
+	{ "sys","ee",  _f07, 0, co_print_ee,  get_ui8,   set_ee,     (float *)&cfg.enable_echo,			COM_ENABLE_ECHO },
+	{ "sys","ex",  _f07, 0, co_print_ex,  get_ui8,   set_ex,     (float *)&cfg.enable_flow_control,	COM_ENABLE_FLOW_CONTROL },
+	{ "sys","baud",_fns, 0, co_print_baud,get_ui8,   set_baud,   (float *)&cfg.usb_baud_rate,		XIO_BAUD_115200 },
+	{ "sys","net", _fip, 0, co_print_net, get_ui8,   set_ui8,    (float *)&cs.network_mode,			NETWORK_MODE },
+
+	// switch state readers
+/*
+	{ "ss","ss0",  _f00, 0, print_ss, get_ui8, set_nul, (float *)&sw.state[0], 0 },
+	{ "ss","ss1",  _f00, 0, print_ss, get_ui8, set_nul, (float *)&sw.state[1], 0 },
+	{ "ss","ss2",  _f00, 0, print_ss, get_ui8, set_nul, (float *)&sw.state[2], 0 },
+	{ "ss","ss3",  _f00, 0, print_ss, get_ui8, set_nul, (float *)&sw.state[3], 0 },
+	{ "ss","ss4",  _f00, 0, print_ss, get_ui8, set_nul, (float *)&sw.state[4], 0 },
+	{ "ss","ss5",  _f00, 0, print_ss, get_ui8, set_nul, (float *)&sw.state[5], 0 },
+	{ "ss","ss6",  _f00, 0, print_ss, get_ui8, set_nul, (float *)&sw.state[6], 0 },
+	{ "ss","ss7",  _f00, 0, print_ss, get_ui8, set_nul, (float *)&sw.state[7], 0 },
+*/
+	// NOTE: The ordering within the gcode defaults is important for token resolution
+	{ "sys","gpl", _f07, 0, cm_print_gpl, get_ui8, set_012, (float *)&cm.select_plane,	GCODE_DEFAULT_PLANE },
+	{ "sys","gun", _f07, 0, cm_print_gun, get_ui8, set_01,  (float *)&cm.units_mode,	GCODE_DEFAULT_UNITS },
+	{ "sys","gco", _f07, 0, cm_print_gco, get_ui8, set_ui8, (float *)&cm.coord_system,	GCODE_DEFAULT_COORD_SYSTEM },
+	{ "sys","gpa", _f07, 0, cm_print_gpa, get_ui8, set_012, (float *)&cm.path_control,	GCODE_DEFAULT_PATH_CONTROL },
+	{ "sys","gdi", _f07, 0, cm_print_gdi, get_ui8, set_01,  (float *)&cm.distance_mode,	GCODE_DEFAULT_DISTANCE_MODE },
+	{ "",   "gc",  _f00, 0, tx_print_nul, gc_get_gc, gc_run_gc,(float *)&cs.null, 0 }, // gcode block - must be last in this group
+
+	// "hidden" parameters (not in system group)
+	{ "",   "ms",  _fip, 0, cm_print_ms,  get_flt, set_flt, (float *)&cm.estd_segment_usec,		NOM_SEGMENT_USEC },
+	{ "",   "ml",  _fip, 4, cm_print_ml,  get_flu, set_flu, (float *)&cm.min_segment_len,		MIN_LINE_LENGTH },
+	{ "",   "ma",  _fip, 4, cm_print_ma,  get_flu, set_flu, (float *)&cm.arc_segment_len,		ARC_SEGMENT_LENGTH },
+	{ "",   "fd",  _fip, 0, tx_print_ui8, get_ui8, set_01,  (float *)&js.json_footer_depth,		JSON_FOOTER_DEPTH },
+
+	// User defined data groups
+	{ "uda","uda0", _fip, 0, tx_print_int, get_data, set_data,(float *)&cfg.user_data_a[0], USER_DATA_A0 },
+	{ "uda","uda1", _fip, 0, tx_print_int, get_data, set_data,(float *)&cfg.user_data_a[1], USER_DATA_A1 },
+	{ "uda","uda2", _fip, 0, tx_print_int, get_data, set_data,(float *)&cfg.user_data_a[2], USER_DATA_A2 },
+	{ "uda","uda3", _fip, 0, tx_print_int, get_data, set_data,(float *)&cfg.user_data_a[3], USER_DATA_A3 },
+
+	{ "udb","udb0", _fip, 0, tx_print_int, get_data, set_data,(float *)&cfg.user_data_b[0], USER_DATA_B0 },
+	{ "udb","udb1", _fip, 0, tx_print_int, get_data, set_data,(float *)&cfg.user_data_b[1], USER_DATA_B1 },
+	{ "udb","udb2", _fip, 0, tx_print_int, get_data, set_data,(float *)&cfg.user_data_b[2], USER_DATA_B2 },
+	{ "udb","udb3", _fip, 0, tx_print_int, get_data, set_data,(float *)&cfg.user_data_b[3], USER_DATA_B3 },
+
+	{ "udc","udc0", _fip, 0, tx_print_int, get_data, set_data,(float *)&cfg.user_data_c[0], USER_DATA_C0 },
+	{ "udc","udc1", _fip, 0, tx_print_int, get_data, set_data,(float *)&cfg.user_data_c[1], USER_DATA_C1 },
+	{ "udc","udc2", _fip, 0, tx_print_int, get_data, set_data,(float *)&cfg.user_data_c[2], USER_DATA_C2 },
+	{ "udc","udc3", _fip, 0, tx_print_int, get_data, set_data,(float *)&cfg.user_data_c[3], USER_DATA_C3 },
+
+	{ "udd","udd0", _fip, 0, tx_print_int, get_data, set_data,(float *)&cfg.user_data_d[0], USER_DATA_D0 },
+	{ "udd","udd1", _fip, 0, tx_print_int, get_data, set_data,(float *)&cfg.user_data_d[1], USER_DATA_D1 },
+	{ "udd","udd2", _fip, 0, tx_print_int, get_data, set_data,(float *)&cfg.user_data_d[2], USER_DATA_D2 },
+	{ "udd","udd3", _fip, 0, tx_print_int, get_data, set_data,(float *)&cfg.user_data_d[3], USER_DATA_D3 },
+
+	{ "_te","_tex",_f00, 2, tx_print_flt, get_flt, set_nul,(float *)&mr.target[AXIS_X], 0 },  // X target endpoint
+	{ "_te","_tey",_f00, 2, tx_print_flt, get_flt, set_nul,(float *)&mr.target[AXIS_Y], 0 },
+	{ "_te","_tez",_f00, 2, tx_print_flt, get_flt, set_nul,(float *)&mr.target[AXIS_Z], 0 },
+	{ "_te","_tea",_f00, 2, tx_print_flt, get_flt, set_nul,(float *)&mr.target[AXIS_A], 0 },
+
+	{ "_tr","_trx",_f00, 2, tx_print_flt, get_flt, set_nul,(float *)&mr.gm.target[AXIS_X], 0 },  // X target runtime
+	{ "_tr","_try",_f00, 2, tx_print_flt, get_flt, set_nul,(float *)&mr.gm.target[AXIS_Y], 0 },
+	{ "_tr","_trz",_f00, 2, tx_print_flt, get_flt, set_nul,(float *)&mr.gm.target[AXIS_Z], 0 },
+	{ "_tr","_tra",_f00, 2, tx_print_flt, get_flt, set_nul,(float *)&mr.gm.target[AXIS_A], 0 },
+
+	{ "_ts","_ts1",_f00, 2, tx_print_flt, get_flt, set_nul,(float *)&mr.target_steps[MOTOR_1], 0 },  // Motor 1 target steps
+	{ "_ts","_ts2",_f00, 2, tx_print_flt, get_flt, set_nul,(float *)&mr.target_steps[MOTOR_2], 0 },
+	{ "_ts","_ts3",_f00, 2, tx_print_flt, get_flt, set_nul,(float *)&mr.target_steps[MOTOR_3], 0 },
+	{ "_ts","_ts4",_f00, 2, tx_print_flt, get_flt, set_nul,(float *)&mr.target_steps[MOTOR_4], 0 },
+
+	{ "_ps","_ps1",_f00, 2, tx_print_flt, get_flt, set_nul,(float *)&mr.position_steps[MOTOR_1], 0 },// Motor 1 position steps
+	{ "_ps","_ps2",_f00, 2, tx_print_flt, get_flt, set_nul,(float *)&mr.position_steps[MOTOR_2], 0 },
+	{ "_ps","_ps3",_f00, 2, tx_print_flt, get_flt, set_nul,(float *)&mr.position_steps[MOTOR_3], 0 },
+	{ "_ps","_ps4",_f00, 2, tx_print_flt, get_flt, set_nul,(float *)&mr.position_steps[MOTOR_4], 0 },
+
+	{ "_cs","_cs1",_f00, 2, tx_print_flt, get_flt, set_nul,(float *)&mr.commanded_steps[MOTOR_1], 0 },// Motor 1 commanded steps (delayed steps)
+	{ "_cs","_cs2",_f00, 2, tx_print_flt, get_flt, set_nul,(float *)&mr.commanded_steps[MOTOR_2], 0 },
+	{ "_cs","_cs3",_f00, 2, tx_print_flt, get_flt, set_nul,(float *)&mr.commanded_steps[MOTOR_3], 0 },
+	{ "_cs","_cs4",_f00, 2, tx_print_flt, get_flt, set_nul,(float *)&mr.commanded_steps[MOTOR_4], 0 },
+
+	{ "_es","_es1",_f00, 2, tx_print_flt, get_flt, set_nul,(float *)&mr.encoder_steps[MOTOR_1], 0 }, // Motor 1 encoder steps
+	{ "_es","_es2",_f00, 2, tx_print_flt, get_flt, set_nul,(float *)&mr.encoder_steps[MOTOR_2], 0 },
+	{ "_es","_es3",_f00, 2, tx_print_flt, get_flt, set_nul,(float *)&mr.encoder_steps[MOTOR_3], 0 },
+	{ "_es","_es4",_f00, 2, tx_print_flt, get_flt, set_nul,(float *)&mr.encoder_steps[MOTOR_4], 0 },
+
+	{ "_fe","_fe1",_f00, 2, tx_print_flt, get_flt, set_nul,(float *)&mr.following_error[MOTOR_1], 0 }, // Motor 1 following error in steps
+	{ "_fe","_fe2",_f00, 2, tx_print_flt, get_flt, set_nul,(float *)&mr.following_error[MOTOR_2], 0 },
+	{ "_fe","_fe3",_f00, 2, tx_print_flt, get_flt, set_nul,(float *)&mr.following_error[MOTOR_3], 0 },
+	{ "_fe","_fe4",_f00, 2, tx_print_flt, get_flt, set_nul,(float *)&mr.following_error[MOTOR_4], 0 },
+
+	// Persistence for status report - must be in sequence
+	// *** Count must agree with CMD_STATUS_REPORT_LEN in config.h ***
+	{ "","se00",_fpe, 0, tx_print_nul, get_int, set_int,(float *)&sr.status_report_list[0],0 },
+	{ "","se01",_fpe, 0, tx_print_nul, get_int, set_int,(float *)&sr.status_report_list[1],0 },
+	{ "","se02",_fpe, 0, tx_print_nul, get_int, set_int,(float *)&sr.status_report_list[2],0 },
+	{ "","se03",_fpe, 0, tx_print_nul, get_int, set_int,(float *)&sr.status_report_list[3],0 },
+	{ "","se04",_fpe, 0, tx_print_nul, get_int, set_int,(float *)&sr.status_report_list[4],0 },
+	{ "","se05",_fpe, 0, tx_print_nul, get_int, set_int,(float *)&sr.status_report_list[5],0 },
+	{ "","se06",_fpe, 0, tx_print_nul, get_int, set_int,(float *)&sr.status_report_list[6],0 },
+	{ "","se07",_fpe, 0, tx_print_nul, get_int, set_int,(float *)&sr.status_report_list[7],0 },
+	{ "","se08",_fpe, 0, tx_print_nul, get_int, set_int,(float *)&sr.status_report_list[8],0 },
+	{ "","se09",_fpe, 0, tx_print_nul, get_int, set_int,(float *)&sr.status_report_list[9],0 },
+	{ "","se10",_fpe, 0, tx_print_nul, get_int, set_int,(float *)&sr.status_report_list[10],0 },
+	{ "","se11",_fpe, 0, tx_print_nul, get_int, set_int,(float *)&sr.status_report_list[11],0 },
+	{ "","se12",_fpe, 0, tx_print_nul, get_int, set_int,(float *)&sr.status_report_list[12],0 },
+	{ "","se13",_fpe, 0, tx_print_nul, get_int, set_int,(float *)&sr.status_report_list[13],0 },
+	{ "","se14",_fpe, 0, tx_print_nul, get_int, set_int,(float *)&sr.status_report_list[14],0 },
+	{ "","se15",_fpe, 0, tx_print_nul, get_int, set_int,(float *)&sr.status_report_list[15],0 },
+	{ "","se16",_fpe, 0, tx_print_nul, get_int, set_int,(float *)&sr.status_report_list[16],0 },
+	{ "","se17",_fpe, 0, tx_print_nul, get_int, set_int,(float *)&sr.status_report_list[17],0 },
+	{ "","se18",_fpe, 0, tx_print_nul, get_int, set_int,(float *)&sr.status_report_list[18],0 },
+	{ "","se19",_fpe, 0, tx_print_nul, get_int, set_int,(float *)&sr.status_report_list[19],0 },
+	{ "","se20",_fpe, 0, tx_print_nul, get_int, set_int,(float *)&sr.status_report_list[20],0 },
+	{ "","se21",_fpe, 0, tx_print_nul, get_int, set_int,(float *)&sr.status_report_list[21],0 },
+	{ "","se22",_fpe, 0, tx_print_nul, get_int, set_int,(float *)&sr.status_report_list[22],0 },
+	{ "","se23",_fpe, 0, tx_print_nul, get_int, set_int,(float *)&sr.status_report_list[23],0 },
+	{ "","se24",_fpe, 0, tx_print_nul, get_int, set_int,(float *)&sr.status_report_list[24],0 },
+	{ "","se25",_fpe, 0, tx_print_nul, get_int, set_int,(float *)&sr.status_report_list[25],0 },
+	{ "","se26",_fpe, 0, tx_print_nul, get_int, set_int,(float *)&sr.status_report_list[26],0 },
+	{ "","se27",_fpe, 0, tx_print_nul, get_int, set_int,(float *)&sr.status_report_list[27],0 },
+	{ "","se28",_fpe, 0, tx_print_nul, get_int, set_int,(float *)&sr.status_report_list[28],0 },
+	{ "","se29",_fpe, 0, tx_print_nul, get_int, set_int,(float *)&sr.status_report_list[29],0 },
+
+	// Group lookups - must follow the single-valued entries for proper sub-string matching
+	// *** Must agree with CMD_COUNT_GROUPS below ****
+	{ "","sys",_f00, 0, tx_print_nul, get_grp, set_grp,(float *)&cs.null,0 },	// system group
+	{ "","p1", _f00, 0, tx_print_nul, get_grp, set_grp,(float *)&cs.null,0 },	// PWM 1 group
+
+	{ "","1",  _f00, 0, tx_print_nul, get_grp, set_grp,(float *)&cs.null,0 },	// motor groups
+	{ "","2",  _f00, 0, tx_print_nul, get_grp, set_grp,(float *)&cs.null,0 },
+	{ "","3",  _f00, 0, tx_print_nul, get_grp, set_grp,(float *)&cs.null,0 },
+	{ "","4",  _f00, 0, tx_print_nul, get_grp, set_grp,(float *)&cs.null,0 },
+#if (MOTORS >= 5)
+//	{ "","5",  _f00, 0, tx_print_nul, get_grp, set_grp,(float *)&cs.null,0 },
+#endif
+#if (MOTORS >= 6)
+//	{ "","6",  _f00, 0, tx_print_nul, get_grp, set_grp,(float *)&cs.null,0 },
+#endif
+	{ "","x",  _f00, 0, tx_print_nul, get_grp, set_grp,(float *)&cs.null,0 },	// axis groups
+	{ "","y",  _f00, 0, tx_print_nul, get_grp, set_grp,(float *)&cs.null,0 },
+	{ "","z",  _f00, 0, tx_print_nul, get_grp, set_grp,(float *)&cs.null,0 },
+	{ "","a",  _f00, 0, tx_print_nul, get_grp, set_grp,(float *)&cs.null,0 },
+	{ "","b",  _f00, 0, tx_print_nul, get_grp, set_grp,(float *)&cs.null,0 },
+	{ "","c",  _f00, 0, tx_print_nul, get_grp, set_grp,(float *)&cs.null,0 },
+
+//	{ "","ss", _f00, 0, tx_print_nul, get_grp, set_nul,(float *)&cs.null,0 },
+	{ "","g54",_f00, 0, tx_print_nul, get_grp, set_grp,(float *)&cs.null,0 },	// coord offset groups
+	{ "","g55",_f00, 0, tx_print_nul, get_grp, set_grp,(float *)&cs.null,0 },
+	{ "","g56",_f00, 0, tx_print_nul, get_grp, set_grp,(float *)&cs.null,0 },
+	{ "","g57",_f00, 0, tx_print_nul, get_grp, set_grp,(float *)&cs.null,0 },
+	{ "","g58",_f00, 0, tx_print_nul, get_grp, set_grp,(float *)&cs.null,0 },
+	{ "","g59",_f00, 0, tx_print_nul, get_grp, set_grp,(float *)&cs.null,0 },
+	{ "","g92",_f00, 0, tx_print_nul, get_grp, set_grp,(float *)&cs.null,0 },	// origin offsets
+	{ "","g28",_f00, 0, tx_print_nul, get_grp, set_grp,(float *)&cs.null,0 },	// g28 home position
+	{ "","g30",_f00, 0, tx_print_nul, get_grp, set_grp,(float *)&cs.null,0 },	// g30 home position
+
+	{ "","mpo",_f00, 0, tx_print_nul, get_grp, set_grp,(float *)&cs.null,0 },	// machine position group
+	{ "","pos",_f00, 0, tx_print_nul, get_grp, set_grp,(float *)&cs.null,0 },	// work position group
+	{ "","ofs",_f00, 0, tx_print_nul, get_grp, set_grp,(float *)&cs.null,0 },	// work offset group
+	{ "","hom",_f00, 0, tx_print_nul, get_grp, set_grp,(float *)&cs.null,0 },	// axis homing state group
+	{ "","jog",_f00, 0, tx_print_nul, get_grp, set_grp,(float *)&cs.null,0 },	// axis jogging state group
+	{ "","jid",_f00, 0, tx_print_nul, get_grp, set_grp,(float *)&cs.null,0 },	// job ID group
+
+	{ "","uda", _f00, 0, tx_print_nul, get_grp, set_grp,(float *)&cs.null,0 },	// user data group
+	{ "","udb", _f00, 0, tx_print_nul, get_grp, set_grp,(float *)&cs.null,0 },	// user data group
+	{ "","udc", _f00, 0, tx_print_nul, get_grp, set_grp,(float *)&cs.null,0 },	// user data group
+	{ "","udd", _f00, 0, tx_print_nul, get_grp, set_grp,(float *)&cs.null,0 },	// user data group
+	
+	{ "","_te",_f00, 0, tx_print_nul, get_grp, set_grp,(float *)&cs.null,0 },	// target axis endpoint group
+	{ "","_tr",_f00, 0, tx_print_nul, get_grp, set_grp,(float *)&cs.null,0 },	// target axis runtime group
+	{ "","_ts",_f00, 0, tx_print_nul, get_grp, set_grp,(float *)&cs.null,0 },	// target motor steps group
+	{ "","_ps",_f00, 0, tx_print_nul, get_grp, set_grp,(float *)&cs.null,0 },	// position motor steps group
+	{ "","_cs",_f00, 0, tx_print_nul, get_grp, set_grp,(float *)&cs.null,0 },	// commanded motor steps group
+	{ "","_es",_f00, 0, tx_print_nul, get_grp, set_grp,(float *)&cs.null,0 },	// encoder steps group
+	{ "","_fe",_f00, 0, tx_print_nul, get_grp, set_grp,(float *)&cs.null,0 },	// following error group
+
+	// Uber-group (groups of groups, for text-mode displays only)
+	// *** Must agree with CMD_COUNT_UBER_GROUPS below ****
+	{ "", "m", _f00, 0, tx_print_nul, _do_motors, set_nul,(float *)&cs.null,0 },
+	{ "", "q", _f00, 0, tx_print_nul, _do_axes,   set_nul,(float *)&cs.null,0 },
+	{ "", "o", _f00, 0, tx_print_nul, _do_offsets,set_nul,(float *)&cs.null,0 },
+	{ "", "$", _f00, 0, tx_print_nul, _do_all,    set_nul,(float *)&cs.null,0 }
+};
+
+/***** Make sure these defines line up with any changes in the above table *****/
+
+#define CMD_COUNT_GROUPS 		38		// count of simple groups
+#define CMD_COUNT_UBER_GROUPS 	4 		// count of uber-groups
+
+/* <DO NOT MESS WITH THESE DEFINES> */
+#define CMD_INDEX_MAX (sizeof cfgArray / sizeof(cfgItem_t))
+#define CMD_INDEX_END_SINGLES		(CMD_INDEX_MAX - CMD_COUNT_UBER_GROUPS - CMD_COUNT_GROUPS - CMD_STATUS_REPORT_LEN)
+#define CMD_INDEX_START_GROUPS		(CMD_INDEX_MAX - CMD_COUNT_UBER_GROUPS - CMD_COUNT_GROUPS)
+#define CMD_INDEX_START_UBER_GROUPS (CMD_INDEX_MAX - CMD_COUNT_UBER_GROUPS)
+/* </DO NOT MESS WITH THESE DEFINES> */
+
+index_t	cmd_index_max() { return ( CMD_INDEX_MAX );}
+uint8_t cmd_index_is_single(index_t index) { return ((index <= CMD_INDEX_END_SINGLES) ? true : false);}
+uint8_t cmd_index_is_group(index_t index) { return (((index >= CMD_INDEX_START_GROUPS) && (index < CMD_INDEX_START_UBER_GROUPS)) ? true : false);}
+uint8_t cmd_index_lt_groups(index_t index) { return ((index <= CMD_INDEX_START_GROUPS) ? true : false);}
+
+
+/**** UberGroup Operations ****************************************************
+ * Uber groups are groups of groups organized for convenience:
+ *	- motors		- group of all motor groups
+ *	- axes			- group of all axis groups
+ *	- offsets		- group of all offsets and stored positions
+ *	- all			- group of all groups
+ *
+ * _do_group_list()	- get and print all groups in the list (iteration)
+ * _do_motors()		- get and print motor uber group 1-4
+ * _do_axes()		- get and print axis uber group XYZABC
+ * _do_offsets()	- get and print offset uber group G54-G59, G28, G30, G92
+ * _do_all()		- get and print all groups uber group
+ */
+
+static stat_t _do_group_list(cmdObj_t *cmd, char list[][TOKEN_LEN+1]) // helper to print multiple groups in a list
+{
+	for (uint8_t i=0; i < CMD_MAX_OBJECTS; i++) {
+		if (list[i][0] == NUL) { return (STAT_COMPLETE);}
+		cmd_reset_list();
+		cmd = cmd_body;
+		strncpy(cmd->token, list[i], TOKEN_LEN);
+		cmd->index = cmd_get_index((const char_t *)"", cmd->token);
+//		cmd->objtype = TYPE_PARENT;
+		cmd_get_cmdObj(cmd);
+		cmd_print_list(STAT_OK, TEXT_MULTILINE_FORMATTED, JSON_RESPONSE_FORMAT);
+	}
+	return (STAT_COMPLETE);
+}
+
+static stat_t _do_motors(cmdObj_t *cmd)	// print parameters for all motor groups
+{
+//	char list[][TOKEN_LEN+1] = {"1","2","3","4","5","6",""}; // must have a terminating element
+	char list[][TOKEN_LEN+1] = {"1","2","3","4",""}; // must have a terminating element
+	return (_do_group_list(cmd, list));
+}
+
+static stat_t _do_axes(cmdObj_t *cmd)	// print parameters for all axis groups
+{
+	char list[][TOKEN_LEN+1] = {"x","y","z","a","b","c",""}; // must have a terminating element
+	return (_do_group_list(cmd, list));
+}
+
+static stat_t _do_offsets(cmdObj_t *cmd)	// print offset parameters for G54-G59,G92, G28, G30
+{
+	char list[][TOKEN_LEN+1] = {"g54","g55","g56","g57","g58","g59","g92","g28","g30",""}; // must have a terminating element
+	return (_do_group_list(cmd, list));
+}
+
+static stat_t _do_all(cmdObj_t *cmd)	// print all parameters
+{
+	strcpy(cmd->token,"sys");			// print system group
+	get_grp(cmd);
+	cmd_print_list(STAT_OK, TEXT_MULTILINE_FORMATTED, JSON_RESPONSE_FORMAT);
+
+	_do_motors(cmd);					// print all motor groups
+	_do_axes(cmd);						// print all axis groups
+
+	strcpy(cmd->token,"p1");			// print PWM group		
+	get_grp(cmd);
+	cmd_print_list(STAT_OK, TEXT_MULTILINE_FORMATTED, JSON_RESPONSE_FORMAT);
+
+	return (_do_offsets(cmd));			// print all offsets
+}
+
+/***********************************************************************************
+ * CONFIGURATION AND INTERFACE FUNCTIONS
+ * Functions to get and set variables from the cfgArray table
+ * Most of these can be found in their respective modules.
+ ***********************************************************************************/
+
+/**** COMMUNICATIONS FUNCTIONS ******************************************************
+ * set_ic() - ignore CR or LF on RX
+ * set_ec() - enable CRLF on TX
+ * set_ee() - enable character echo
+ * set_ex() - enable XON/XOFF or RTS/CTS flow control
+ * set_baud() - set USB baud rate
+ * get_rx()	- get bytes available in RX buffer
+ *
+ *	The above assume USB is the std device
+ */
+
+static stat_t _set_comm_helper(cmdObj_t *cmd, uint32_t yes, uint32_t no)
+{
+	if (fp_NOT_ZERO(cmd->value)) { 
+		(void)xio_ctrl(XIO_DEV_USB, yes);
+	} else { 
+		(void)xio_ctrl(XIO_DEV_USB, no);
+	}
+	return (STAT_OK);
+}
+
+/* REMOVED - too easy to make the board appear to be bricked
+static stat_t set_ic(cmdObj_t *cmd) 				// ignore CR or LF on RX
+{
+	if (cmd->value > IGNORE_LF) { return (STAT_INPUT_VALUE_UNSUPPORTED);}
+	cfg.ignore_crlf = (uint8_t)cmd->value;
+	(void)xio_ctrl(XIO_DEV_USB, XIO_NOIGNORECR);	// clear them both
+	(void)xio_ctrl(XIO_DEV_USB, XIO_NOIGNORELF);
+
+	if (cfg.ignore_crlf == IGNORE_CR) {				// $ic=1
+		(void)xio_ctrl(XIO_DEV_USB, XIO_IGNORECR);
+	} else if (cfg.ignore_crlf == IGNORE_LF) {		// $ic=2
+		(void)xio_ctrl(XIO_DEV_USB, XIO_IGNORELF);
+	}
+	return (STAT_OK);
+}
+*/
+
+static stat_t set_ec(cmdObj_t *cmd) 				// expand CR to CRLF on TX
+{
+	if (cmd->value > true) { return (STAT_INPUT_VALUE_UNSUPPORTED);}
+	cfg.enable_cr = (uint8_t)cmd->value;
+	return(_set_comm_helper(cmd, XIO_CRLF, XIO_NOCRLF));
+}
+
+static stat_t set_ee(cmdObj_t *cmd) 				// enable character echo
+{
+	if (cmd->value > true) { return (STAT_INPUT_VALUE_UNSUPPORTED);}
+	cfg.enable_echo = (uint8_t)cmd->value;
+	return(_set_comm_helper(cmd, XIO_ECHO, XIO_NOECHO));
+}
+
+static stat_t set_ex(cmdObj_t *cmd)				// enable XON/XOFF or RTS/CTS flow control
+{
+	if (cmd->value > FLOW_CONTROL_RTS) { return (STAT_INPUT_VALUE_UNSUPPORTED);}
+	cfg.enable_flow_control = (uint8_t)cmd->value;
+	return(_set_comm_helper(cmd, XIO_XOFF, XIO_NOXOFF));
+}
+
+static stat_t get_rx(cmdObj_t *cmd)
+{
+	cmd->value = (float)xio_get_usb_rx_free();
+	cmd->objtype = TYPE_INTEGER;
+	return (STAT_OK);
+}
+
+/* run_sx()	- send XOFF, XON --- test only 
+static stat_t run_sx(cmdObj_t *cmd)
+{
+	xio_putc(XIO_DEV_USB, XOFF);
+	xio_putc(XIO_DEV_USB, XON);
+	return (STAT_OK);
+}
+*/
+
+/*
+ * set_baud() - set USB baud rate
+ *
+ *	See xio_usart.h for valid values. Works as a callback.
+ *	The initial routine changes the baud config setting and sets a flag
+ *	Then it posts a user message indicating the new baud rate
+ *	Then it waits for the TX buffer to empty (so the message is sent)
+ *	Then it performs the callback to apply the new baud rate
+ */
+static const char msg_baud0[] PROGMEM = "0";
+static const char msg_baud1[] PROGMEM = "9600";
+static const char msg_baud2[] PROGMEM = "19200";
+static const char msg_baud3[] PROGMEM = "38400";
+static const char msg_baud4[] PROGMEM = "57600";
+static const char msg_baud5[] PROGMEM = "115200";
+static const char msg_baud6[] PROGMEM = "230400";
+static const char *const msg_baud[] PROGMEM = { msg_baud0, msg_baud1, msg_baud2, msg_baud3, msg_baud4, msg_baud5, msg_baud6 };
+
+static stat_t set_baud(cmdObj_t *cmd)
+{
+	uint8_t baud = (uint8_t)cmd->value;
+	if ((baud < 1) || (baud > 6)) {
+		cmd_add_conditional_message((const char_t *)"*** WARNING *** Unsupported baud rate specified");
+//		cmd_add_conditional_message(PSTR("*** WARNING *** Unsupported baud rate specified"));
+		return (STAT_INPUT_VALUE_UNSUPPORTED);
+	}
+	cfg.usb_baud_rate = baud;
+	cfg.usb_baud_flag = true;
+	char_t message[CMD_MESSAGE_LEN]; 
+	sprintf_P(message, PSTR("*** NOTICE *** Resetting baud rate to %s"),GET_TEXT_ITEM(msg_baud, baud));
+	cmd_add_conditional_message(message);
+	return (STAT_OK);
+}
+
+stat_t set_baud_callback(void)
+{
+	if (cfg.usb_baud_flag == false) { return(STAT_NOOP);}
+	cfg.usb_baud_flag = false;
+	xio_set_baud(XIO_DEV_USB, cfg.usb_baud_rate);
+	return (STAT_OK);
+}
+
+/***********************************************************************************
+ * TEXT MODE SUPPORT
+ * Functions to print variables from the cfgArray table
+ ***********************************************************************************/
+
+#ifdef __TEXT_MODE
+
+//static const char fmt_ic[] PROGMEM = "[ic]  ignore CR or LF on RX%8d [0=off,1=CR,2=LF]\n";
+static const char fmt_ec[] PROGMEM = "[ec]  expand LF to CRLF on TX%6d [0=off,1=on]\n";
+static const char fmt_ee[] PROGMEM = "[ee]  enable echo%18d [0=off,1=on]\n";
+static const char fmt_ex[] PROGMEM = "[ex]  enable flow control%10d [0=off,1=XON/XOFF, 2=RTS/CTS]\n";
+static const char fmt_baud[] PROGMEM = "[baud] USB baud rate%15d [1=9600,2=19200,3=38400,4=57600,5=115200,6=230400]\n";
+static const char fmt_net[] PROGMEM = "[net]  network mode%16d [0=master]\n";
+static const char fmt_rx[] PROGMEM = "rx:%d\n";
+
+void co_print_ec(cmdObj_t *cmd) { text_print_ui8(cmd, fmt_ec);}
+void co_print_ee(cmdObj_t *cmd) { text_print_ui8(cmd, fmt_ee);}
+void co_print_ex(cmdObj_t *cmd) { text_print_ui8(cmd, fmt_ex);}
+void co_print_baud(cmdObj_t *cmd) { text_print_ui8(cmd, fmt_baud);}
+void co_print_net(cmdObj_t *cmd) { text_print_ui8(cmd, fmt_net);}
+void co_print_rx(cmdObj_t *cmd) { text_print_ui8(cmd, fmt_rx);}
+
+#endif // __TEXT_MODE
+
+#ifdef __cplusplus
+}
+#endif